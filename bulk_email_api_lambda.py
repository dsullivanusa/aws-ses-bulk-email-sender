import json
import boto3
from botocore.config import Config
import smtplib
import ssl
import time
import os
import traceback
from email.mime.multipart import MIMEMultipart
from email.mime.text import MIMEText
from email.mime.base import MIMEBase
from email import encoders
import base64
from datetime import datetime
from decimal import Decimal


# Initialize clients
dynamodb = boto3.resource('dynamodb', region_name='us-gov-west-1')
contacts_table = dynamodb.Table('EmailContacts')
campaigns_table = dynamodb.Table('EmailCampaigns')
email_config_table = dynamodb.Table('EmailConfig')
secrets_client = boto3.client('secretsmanager', region_name='us-gov-west-1')
sqs_client = boto3.client('sqs', region_name='us-gov-west-1')

# S3 client with Signature Version 4 (required for KMS-encrypted buckets)
s3_config = Config(signature_version='s3v4', region_name='us-gov-west-1')
s3_client = boto3.client('s3', region_name='us-gov-west-1', config=s3_config)

# S3 bucket for attachments
ATTACHMENTS_BUCKET = 'jcdc-ses-contact-list'

# Custom API URL configuration
# To use your own domain instead of the AWS API Gateway URL:
# 1. Set Lambda environment variable: CUSTOM_API_URL = https://yourdomain.com
# 2. If using API Gateway Custom Domain, set it to: https://api.yourdomain.com/prod
# 3. Make sure your custom domain routes to this Lambda function
# If not set, it will automatically use the API Gateway URL
CUSTOM_API_URL = os.environ.get('CUSTOM_API_URL', None)


# Helper function to convert DynamoDB Decimal types to JSON-serializable types
def convert_decimals(obj):
    """
    Recursively convert Decimal objects to int or float for JSON serialization.
    This handles nested dictionaries, lists, and sets.
    """
    if isinstance(obj, list):
        return [convert_decimals(item) for item in obj]
    elif isinstance(obj, dict):
        return {key: convert_decimals(value) for key, value in obj.items()}
    elif isinstance(obj, set):
        # JSON doesn't support sets; convert to list
        return [convert_decimals(item) for item in obj]
    elif isinstance(obj, tuple):
        # Tuples are converted to lists for JSON compatibility
        return [convert_decimals(item) for item in obj]
    elif isinstance(obj, Decimal):
        # Convert to int if it's a whole number, otherwise float
        if obj % 1 == 0:
            return int(obj)
        else:
            return float(obj)
    else:
        return obj


def _json_default(o):
    """Fallback JSON serializer for unsupported types like Decimal and set."""
    if isinstance(o, Decimal):
        return int(o) if o % 1 == 0 else float(o)
    if isinstance(o, set):
        return list(o)
    return str(o)


# Cognito configuration (optional authentication)
def load_cognito_config():
    """Load Cognito configuration if available"""
    try:
        s3 = boto3.client('s3', region_name='us-gov-west-1')
        obj = s3.get_object(Bucket=ATTACHMENTS_BUCKET, Key='cognito_config.json')
        config = json.loads(obj['Body'].read().decode('utf-8'))
        return config if config.get('enabled', False) else None
    except:
        return None  # Cognito not configured or disabled

##COGNITO_CONFIG = load_cognito_config()

def lambda_handler(event, context):
    """Bulk Email API with Web UI"""
    
    headers = {
        'Access-Control-Allow-Origin': '*',
        'Access-Control-Allow-Headers': 'Content-Type',
        'Access-Control-Allow-Methods': 'GET,POST,PUT,DELETE,OPTIONS'
    }
    
    try:
        if event['httpMethod'] == 'OPTIONS':
            return {'statusCode': 200, 'headers': headers, 'body': ''}
        
        path = event.get('resource', event.get('path', '/'))
        method = event['httpMethod']
        
        # DEBUG: Log incoming request details
        print(f"📨 Incoming request: {method} {path}")
        print(f"   resource: {event.get('resource')}")
        print(f"   path: {event.get('path')}")
        print(f"   httpMethod: {event.get('httpMethod')}")
        if event.get('body'):
            body_preview = event.get('body', '')[:200]
            print(f"   body preview: {body_preview}...")
        
        # Serve web UI for GET requests to root
        if method == 'GET' and path == '/':
            print("   → Serving Web UI")
            return serve_web_ui(event)
        
        # Parse request body
        body = json.loads(event.get('body', '{}')) if event.get('body') else {}
        
        # API endpoints
        if path == '/config' and method == 'POST':
            return save_email_config(body, headers)
        elif path == '/config' and method == 'GET':
            return get_email_config(headers)
        elif path == '/contacts' and method == 'GET':
            return get_contacts(headers, event)
        elif path == '/contacts/distinct' and method == 'GET':
            return get_distinct_values(headers, event)
        elif path == '/contacts/filter' and method == 'POST':
            return filter_contacts(body, headers)
        elif path == '/contacts' and method == 'POST':
            return add_contact(body, headers)
        elif path == '/contacts' and method == 'PUT':
            return update_contact(body, headers)
        elif path == '/contacts' and method == 'DELETE':
            return delete_contact(event, headers)
        elif path == '/contacts/batch' and method == 'POST':
            return batch_add_contacts(body, headers)
        elif path == '/groups' and method == 'GET':
            return get_groups(headers)
        elif path == '/contacts/search' and method == 'POST':
            return search_contacts(body, headers)
        elif path == '/upload-attachment' and method == 'POST':
            print("   → Calling upload_attachment()")
            return upload_attachment(body, headers)
        elif path == '/campaign' and method == 'POST':
            print("   → Calling send_campaign()")
            return send_campaign(body, headers, event)
        elif path == '/campaign/{campaign_id}' and method == 'GET':
            campaign_id = event['pathParameters']['campaign_id']
            return get_campaign_status(campaign_id, headers)
        elif path == '/attachment-url' and method == 'GET':
            print("   → Calling get_attachment_url()")
            return get_attachment_url(event, headers)
        elif path == '/campaigns' and method == 'GET':
            print("   → Calling get_campaigns()")
            return get_campaigns(headers, event)
        elif path == '/campaign-viewed' and method == 'POST':
            print("   → Calling mark_campaign_viewed()")
            return mark_campaign_viewed(body, headers)
        else:
            print(f"   → Route not found: {method} {path}")
            print("   Available routes: /config, /contacts, /campaign, /upload-attachment, /campaigns, etc.")
            return {'statusCode': 404, 'headers': headers, 'body': json.dumps({'error': f'Route not found: {method} {path}'})}
            
    except Exception as e:
        print(f"❌ Lambda handler exception: {str(e)}")
        import traceback
        traceback.print_exc()
        return {'statusCode': 500, 'headers': headers, 'body': json.dumps({'error': str(e)})}

def serve_web_ui(event):
    """Serve web UI HTML"""
    # Use custom API URL if configured, otherwise use API Gateway URL
    if CUSTOM_API_URL:
        api_url = CUSTOM_API_URL
    else:
        api_id = event.get('requestContext', {}).get('apiId', 'UNKNOWN')
        api_url = f"https://{api_id}.execute-api.us-gov-west-1.amazonaws.com/prod"
    
    html_content = f"""<!DOCTYPE html>
<html>
<head>
    <meta charset="UTF-8">
    <meta name="viewport" content="width=device-width, initial-scale=1.0">
    <title>CISA Email Campaign Management System</title>
    
    <!-- Favicon to prevent 403 error -->
    <link rel="icon" href="data:image/svg+xml,<svg xmlns='http://www.w3.org/2000/svg' viewBox='0 0 100 100'><text y='.9em' font-size='90'>📧</text></svg>">
    
    <!-- Font Awesome Icons -->
    <link rel="stylesheet" href="https://cdnjs.cloudflare.com/ajax/libs/font-awesome/6.4.0/css/all.min.css">
    
    <!-- Google Fonts for Outlook-optimized selection -->
    <link rel="preconnect" href="https://fonts.googleapis.com">
    <link rel="preconnect" href="https://fonts.gstatic.com" crossorigin>
    <link href="https://fonts.googleapis.com/css2?family=Roboto:wght@300;400;500;700&family=Open+Sans:wght@300;400;600;700&family=Lato:wght@300;400;700&family=Montserrat:wght@300;400;500;600;700&family=Poppins:wght@300;400;500;600;700&family=Inter:wght@300;400;500;600;700&family=Source+Sans+Pro:wght@300;400;600;700&family=Nunito:wght@300;400;600;700&family=Raleway:wght@300;400;500;600;700&family=Ubuntu:wght@300;400;500;700&family=Playfair+Display:wght@400;500;600;700&family=Merriweather:wght@300;400;700&family=Oswald:wght@300;400;500;600;700&display=swap" rel="stylesheet">
    
    <!-- Quill Rich Text Editor -->
    <link href="https://cdn.quilljs.com/1.3.6/quill.snow.css" rel="stylesheet">
    <script src="https://cdn.quilljs.com/1.3.6/quill.js"></script>
    
    <!-- Quill Image Resize Module -->
    <script src="https://cdn.jsdelivr.net/npm/quill-image-resize-module@3.0.0/image-resize.min.js"></script>
    
    <style>
        /* Modern CSS Variables for Consistent Theming */
        :root {{
            --primary-color: #6366f1;
            --primary-dark: #4f46e5;
            --primary-light: #a5b4fc;
            --secondary-color: #f59e0b;
            --success-color: #10b981;
            --danger-color: #ef4444;
            --warning-color: #f59e0b;
            --info-color: #3b82f6;
            --dark-color: #1f2937;
            --light-color: #f8fafc;
            --gray-50: #f9fafb;
            --gray-100: #f3f4f6;
            --gray-200: #e5e7eb;
            --gray-300: #d1d5db;
            --gray-400: #9ca3af;
            --gray-500: #6b7280;
            --gray-600: #4b5563;
            --gray-700: #374151;
            --gray-800: #1f2937;
            --gray-900: #111827;
            --border-radius: 12px;
            --shadow-sm: 0 1px 2px 0 rgba(0, 0, 0, 0.05);
            --shadow-md: 0 4px 6px -1px rgba(0, 0, 0, 0.1), 0 2px 4px -1px rgba(0, 0, 0, 0.06);
            --shadow-lg: 0 10px 15px -3px rgba(0, 0, 0, 0.1), 0 4px 6px -2px rgba(0, 0, 0, 0.05);
            --shadow-xl: 0 20px 25px -5px rgba(0, 0, 0, 0.1), 0 10px 10px -5px rgba(0, 0, 0, 0.04);
        }}

        /* Campaign History Table Styles */
        #historyTable tbody tr:nth-child(odd) {{
            background: #ffffff;
        }}
        #historyTable tbody tr:nth-child(even) {{
            background: #f9fafb;
        }}
        #historyTable tbody tr:hover {{
            background: #f3f4f6;
        }}
        #historyTable td {{
            color: #1f2937;
        }}

        /* Reset and Base Styles */
        * {{ box-sizing: border-box; }}
        body {{ 
            font-family: 'Inter', -apple-system, BlinkMacSystemFont, 'Segoe UI', Roboto, sans-serif; 
            margin: 0; 
            background: linear-gradient(135deg, #667eea 0%, #764ba2 50%, #f093fb 100%);
            min-height: 100vh;
            color: var(--gray-800);
            line-height: 1.6;
        }}
        
        /* Container and Layout */
        .container {{ 
            max-width: 1200px; 
            margin: 20px auto; 
            background: white; 
            padding: 40px; 
            border-radius: 20px; 
            box-shadow: var(--shadow-xl);
            backdrop-filter: blur(10px);
            border: 1px solid rgba(255, 255, 255, 0.2);
        }}
        
        /* Header Styling */
        .header {{ 
            text-align: center; 
            margin-bottom: 40px; 
            padding-bottom: 30px;
            border-bottom: 2px solid var(--gray-100);
        }}
        .header h1 {{ 
            color: var(--gray-900); 
            margin: 0; 
            font-size: 2.8rem; 
            font-weight: 700;
            background: linear-gradient(135deg, var(--primary-color), var(--secondary-color));
            -webkit-background-clip: text;
            -webkit-text-fill-color: transparent;
            background-clip: text;
        }}
        .header .subtitle {{ 
            color: var(--gray-600); 
            font-size: 1.2rem; 
            margin-top: 15px; 
            font-weight: 500;
        }}
        
        /* Modern Tab System */
        .tabs {{ 
            display: flex; 
            margin-bottom: 40px; 
            background: var(--gray-50); 
            border-radius: var(--border-radius); 
            padding: 8px; 
            gap: 4px;
            position: relative;
            z-index: 5;
        }}
        .tab {{ 
            flex: 1; 
            padding: 16px 24px; 
            background: white;
            cursor: pointer; 
            text-align: center; 
            border-radius: 8px; 
            transition: all 0.3s cubic-bezier(0.4, 0, 0.2, 1); 
            font-weight: 600; 
            color: #1e40af;
            position: relative;
            overflow: hidden;
            z-index: 10;
            pointer-events: auto;
            user-select: none;
            border: 2px solid #3b82f6;
            box-shadow: 0 2px 4px rgba(59, 130, 246, 0.1);
        }}
        .tab:hover {{ 
            background: linear-gradient(135deg, #dbeafe, #bfdbfe); 
            color: #1e40af;
            transform: translateY(-1px);
            border-color: #2563eb;
            box-shadow: 0 4px 8px rgba(59, 130, 246, 0.2);
        }}
        .tab.active {{ 
            background: linear-gradient(135deg, #1e40af, #1e3a8a); 
            color: white; 
            box-shadow: 0 6px 12px rgba(30, 64, 175, 0.4);
            transform: translateY(-2px);
            border-color: #1e3a8a;
        }}
        .tab.active::before {{
            content: '';
            position: absolute;
            top: 0;
            left: 0;
            right: 0;
            bottom: 0;
            background: linear-gradient(135deg, rgba(255,255,255,0.2), rgba(255,255,255,0.1));
            border-radius: 8px;
        }}
        
        /* Tab Content */
        .tab-content {{ 
            display: none; 
            animation: fadeIn 0.3s ease-in-out;
        }}
        .tab-content.active {{ 
            display: block; 
        }}
        @keyframes fadeIn {{
            from {{ opacity: 0; transform: translateY(10px); }}
            to {{ opacity: 1; transform: translateY(0); }}
        }}
        
        /* Form Styling */
        .form-group {{ 
            margin: 24px 0; 
        }}
        label {{ 
            display: block; 
            margin-bottom: 8px; 
            font-weight: 600; 
            color: var(--gray-700);
            font-size: 0.95rem;
        }}
        input, textarea, select {{ 
            width: 100%; 
            padding: 14px 16px; 
            margin-bottom: 16px; 
            border: 2px solid var(--gray-200); 
            border-radius: var(--border-radius); 
            font-size: 15px; 
            transition: all 0.3s cubic-bezier(0.4, 0, 0.2, 1);
            background: white;
            color: var(--gray-800);
        }}
        input:focus, textarea:focus, select:focus {{ 
            outline: none; 
            border-color: var(--primary-color); 
            box-shadow: 0 0 0 3px rgba(99, 102, 241, 0.1);
            transform: translateY(-1px);
        }}
        input:hover, textarea:hover, select:hover {{
            border-color: var(--gray-300);
        }}
        /* Checkbox styling */
        input[type="checkbox"] {{
            width: 18px;
            height: 18px;
            cursor: pointer;
            accent-color: var(--primary-color);
        }}
        input[type="checkbox"]:checked + span {{
            font-weight: 600;
            color: var(--primary-color);
        }}
        .filterCheckbox:checked {{
            transform: scale(1.1);
        }}
        small {{
            color: var(--gray-500);
            font-size: 0.875rem;
            margin-top: 4px;
            display: block;
        }}
        
        /* Modern Button System */
        button {{ 
            padding: 14px 28px; 
            background: linear-gradient(135deg, var(--primary-color), var(--primary-dark)); 
            color: white; 
            border: none; 
            border-radius: var(--border-radius); 
            cursor: pointer; 
            margin: 8px 6px; 
            font-weight: 600; 
            font-size: 15px;
            transition: all 0.3s cubic-bezier(0.4, 0, 0.2, 1);
            position: relative;
            overflow: hidden;
            box-shadow: var(--shadow-md);
        }}
        button::before {{
            content: '';
            position: absolute;
            top: 0;
            left: -100%;
            width: 100%;
            height: 100%;
            background: linear-gradient(90deg, transparent, rgba(255,255,255,0.2), transparent);
            transition: left 0.5s;
        }}
        button:hover::before {{
            left: 100%;
        }}
        button:hover {{ 
            transform: translateY(-2px); 
            box-shadow: var(--shadow-xl);
        }}
        button:active {{
            transform: translateY(0);
        }}
        
        .btn-success {{ 
            background: linear-gradient(135deg, var(--success-color), #059669); 
        }}
        .btn-success:hover {{ 
            box-shadow: 0 10px 25px rgba(16, 185, 129, 0.4); 
        }}
        .btn-danger {{ 
            background: linear-gradient(135deg, var(--danger-color), #dc2626); 
        }}
        .btn-danger:hover {{ 
            box-shadow: 0 10px 25px rgba(239, 68, 68, 0.4); 
        }}
        .btn-primary {{ 
            background: linear-gradient(135deg, var(--primary-color), #1d4ed8); 
            color: white;
            border: none;
            border-radius: var(--border-radius);
            cursor: pointer;
            transition: all 0.3s ease;
        }}
        .btn-primary:hover {{ 
            box-shadow: 0 10px 25px rgba(59, 130, 246, 0.4); 
        }}
        .btn-info {{ 
            background: linear-gradient(135deg, var(--info-color), #2563eb); 
        }}
        .btn-info:hover {{ 
            box-shadow: 0 10px 25px rgba(59, 130, 246, 0.4); 
        }}
        .btn-warning {{ 
            background: linear-gradient(135deg, var(--warning-color), #d97706); 
        }}
        .btn-warning:hover {{ 
            box-shadow: 0 10px 25px rgba(245, 158, 11, 0.4); 
        }}
        /* Table Action Buttons - Consistent Sizing */
        table button {{
            padding: 8px 16px;
            margin: 4px 2px;
            font-size: 14px;
            min-width: 70px;
            display: inline-block;
        }}
        
        /* Table Styling */
        table {{ 
            width: 100%; 
            border-collapse: collapse; 
            margin: 30px 0; 
            border-radius: var(--border-radius); 
            overflow: hidden; 
            box-shadow: var(--shadow-lg);
            background: white;
        }}
        th, td {{ 
            padding: 16px 20px; 
            text-align: left; 
        }}
        th {{ 
            background: linear-gradient(135deg, var(--gray-800), var(--gray-900)); 
            color: white; 
            font-weight: 600;
            font-size: 0.9rem;
            text-transform: uppercase;
            letter-spacing: 0.5px;
        }}
        td {{ 
            border-bottom: 1px solid var(--gray-100); 
            color: var(--gray-700);
        }}
        tr:hover {{ 
            background: var(--gray-50); 
            transform: scale(1.01);
            transition: all 0.2s ease;
        }}
        tr:last-child td {{
            border-bottom: none;
        }}
        
        /* Result and Card Styling */
        .result {{ 
            margin: 30px 0; 
            padding: 24px; 
            background: linear-gradient(135deg, var(--gray-50), white); 
            border-radius: var(--border-radius); 
            border-left: 4px solid var(--primary-color);
            box-shadow: var(--shadow-md);
        }}
        .result h3 {{
            margin-top: 0;
            color: var(--gray-800);
            font-weight: 600;
        }}
        .result pre {{
            background: var(--gray-100);
            padding: 16px;
            border-radius: 8px;
            overflow-x: auto;
            font-family: 'Monaco', 'Menlo', monospace;
            font-size: 13px;
            color: var(--gray-700);
        }}
        .hidden {{
            display: none;
        }}
        
        .contact-count {{
            margin-left: 10px;
            padding: 5px 10px;
            background: var(--primary-color);
            color: white;
            border-radius: 15px;
            font-size: 0.9em;
            font-weight: bold;
        }}
        
        /* Quill Editor Styling */
        .ql-editor {{
            min-height: 200px;
            font-size: 16px;
            line-height: 1.6;
        }}
        
        /* Outlook-Optimized Font Definitions */
        /* Core Outlook-safe system fonts */
        .ql-font-arial {{ font-family: Arial, sans-serif; }}
        .ql-font-calibri {{ font-family: Calibri, Arial, sans-serif; }}
        .ql-font-cambria {{ font-family: Cambria, Georgia, serif; }}
        .ql-font-georgia {{ font-family: Georgia, serif; }}
        .ql-font-times-new-roman {{ font-family: "Times New Roman", serif; }}
        .ql-font-courier-new {{ font-family: "Courier New", monospace; }}
        .ql-font-verdana {{ font-family: Verdana, Arial, sans-serif; }}
        .ql-font-tahoma {{ font-family: Tahoma, Arial, sans-serif; }}
        .ql-font-trebuchet-ms {{ font-family: "Trebuchet MS", Arial, sans-serif; }}
        .ql-font-helvetica {{ font-family: Helvetica, Arial, sans-serif; }}
        
        /* Limited web fonts with strong Outlook fallbacks */
        .ql-font-segoe-ui {{ font-family: "Segoe UI", Tahoma, Arial, sans-serif; }}
        .ql-font-open-sans {{ font-family: "Open Sans", Arial, sans-serif; }}
        .ql-font-roboto {{ font-family: "Roboto", Arial, sans-serif; }}
        
        /* Outlook-Optimized Font Dropdown Styling */
        .ql-picker.ql-font .ql-picker-label::before,
        .ql-picker.ql-font .ql-picker-item::before {{
            content: 'Font Family';
        }}
        .ql-picker.ql-font .ql-picker-label[data-value=arial]::before,
        .ql-picker.ql-font .ql-picker-item[data-value=arial]::before {{
            content: 'Arial';
            font-family: Arial, sans-serif;
        }}
        .ql-picker.ql-font .ql-picker-label[data-value=calibri]::before,
        .ql-picker.ql-font .ql-picker-item[data-value=calibri]::before {{
            content: 'Calibri';
            font-family: Calibri, Arial, sans-serif;
        }}
        .ql-picker.ql-font .ql-picker-label[data-value=cambria]::before,
        .ql-picker.ql-font .ql-picker-item[data-value=cambria]::before {{
            content: 'Cambria';
            font-family: Cambria, Georgia, serif;
        }}
        .ql-picker.ql-font .ql-picker-label[data-value=georgia]::before,
        .ql-picker.ql-font .ql-picker-item[data-value=georgia]::before {{
            content: 'Georgia';
            font-family: Georgia, serif;
        }}
        .ql-picker.ql-font .ql-picker-label[data-value=times-new-roman]::before,
        .ql-picker.ql-font .ql-picker-item[data-value=times-new-roman]::before {{
            content: 'Times New Roman';
            font-family: "Times New Roman", serif;
        }}
        .ql-picker.ql-font .ql-picker-label[data-value=courier-new]::before,
        .ql-picker.ql-font .ql-picker-item[data-value=courier-new]::before {{
            content: 'Courier New';
            font-family: "Courier New", monospace;
        }}
        .ql-picker.ql-font .ql-picker-label[data-value=verdana]::before,
        .ql-picker.ql-font .ql-picker-item[data-value=verdana]::before {{
            content: 'Verdana';
            font-family: Verdana, Arial, sans-serif;
        }}
        .ql-picker.ql-font .ql-picker-label[data-value=tahoma]::before,
        .ql-picker.ql-font .ql-picker-item[data-value=tahoma]::before {{
            content: 'Tahoma';
            font-family: Tahoma, Arial, sans-serif;
        }}
        .ql-picker.ql-font .ql-picker-label[data-value=trebuchet-ms]::before,
        .ql-picker.ql-font .ql-picker-item[data-value=trebuchet-ms]::before {{
            content: 'Trebuchet MS';
            font-family: "Trebuchet MS", Arial, sans-serif;
        }}
        .ql-picker.ql-font .ql-picker-label[data-value=helvetica]::before,
        .ql-picker.ql-font .ql-picker-item[data-value=helvetica]::before {{
            content: 'Helvetica';
            font-family: Helvetica, Arial, sans-serif;
        }}
        .ql-picker.ql-font .ql-picker-label[data-value=segoe-ui]::before,
        .ql-picker.ql-font .ql-picker-item[data-value=segoe-ui]::before {{
            content: 'Segoe UI';
            font-family: "Segoe UI", Tahoma, Arial, sans-serif;
        }}
        .ql-picker.ql-font .ql-picker-label[data-value=open-sans]::before,
        .ql-picker.ql-font .ql-picker-item[data-value=open-sans]::before {{
            content: 'Open Sans';
            font-family: "Open Sans", Arial, sans-serif;
        }}
        .ql-picker.ql-font .ql-picker-label[data-value=roboto]::before,
        .ql-picker.ql-font .ql-picker-item[data-value=roboto]::before {{
            content: 'Roboto';
            font-family: "Roboto", Arial, sans-serif;
        }}
        .ql-toolbar {{
            border-top: 1px solid #e5e7eb;
            border-left: 1px solid #e5e7eb;
            border-right: 1px solid #e5e7eb;
            border-radius: 8px 8px 0 0;
            background: #f9fafb;
        }}
        .ql-container {{
            border-bottom: 1px solid #e5e7eb;
            border-left: 1px solid #e5e7eb;
            border-right: 1px solid #e5e7eb;
            border-radius: 0 0 8px 8px;
            background: white;
        }}
        .ql-editor.ql-blank::before {{
            color: #9ca3af;
            font-style: normal;
        }}
        
        /* Image Resize Module Styling */
        .ql-editor img {{
            cursor: pointer;
            max-width: 100%;
            height: auto !important;  /* Allow height changes */
            max-height: none !important;  /* Remove max-height restriction */
        }}
        .ql-editor img:hover {{
            outline: 2px solid #3b82f6;
        }}
        /* Resize handle styles */
        .image-resize-handle {{
            background: white !important;
            border: 2px solid #3b82f6 !important;
            box-shadow: 0 2px 4px rgba(0,0,0,0.2) !important;
            width: 12px !important;
            height: 12px !important;
            cursor: nwse-resize !important;
        }}
        .image-resize-overlay {{
            border: 2px dashed #3b82f6 !important;
        }}
        /* Ensure image container doesn't restrict height */
        .ql-editor .image-resizing {{
            max-height: none !important;
        }}
        
        .card {{ 
            background: white; 
            border-radius: var(--border-radius); 
            padding: 30px; 
            margin: 24px 0; 
            box-shadow: var(--shadow-lg);
            border: 1px solid var(--gray-100);
        }}
        
        /* Responsive Design */
        @media (max-width: 768px) {{
            .container {{
                margin: 10px;
                padding: 20px;
                border-radius: 16px;
            }}
            .header h1 {{
                font-size: 2.2rem;
            }}
            .tabs {{
                flex-direction: column;
                gap: 8px;
            }}
            .tab {{
                padding: 12px 16px;
            }}
            button {{
                width: 100%;
                margin: 8px 0;
            }}
        }}
        
        /* Searching Indicator */
        .searching-indicator {{
            display: inline-block;
            margin-left: 12px;
            padding: 6px 12px;
            background: linear-gradient(135deg, #3b82f6, #2563eb);
            color: white;
            border-radius: 6px;
            font-size: 13px;
            font-weight: 600;
            transition: opacity 0.3s ease-in-out;
            box-shadow: 0 2px 8px rgba(59, 130, 246, 0.3);
        }}
        .searching-indicator.show {{
            opacity: 1 !important;
            animation: pulse 1.5s ease-in-out infinite;
        }}
        .searching-indicator.hide {{
            opacity: 0 !important;
        }}
        @keyframes pulse {{
            0%, 100% {{ opacity: 1; }}
            50% {{ opacity: 0.6; }}
        }}
        
        /* Loading and Animation States */
        .loading {{
            opacity: 0.7;
            pointer-events: none;
        }}
        .loading::after {{
            content: '';
            position: absolute;
            top: 50%;
            left: 50%;
            width: 20px;
            height: 20px;
            margin: -10px 0 0 -10px;
            border: 2px solid #f3f3f3;
            border-top: 2px solid var(--primary-color);
            border-radius: 50%;
            animation: spin 1s linear infinite;
        }}
        @keyframes spin {{
            0% {{ transform: rotate(0deg); }}
            100% {{ transform: rotate(360deg); }}
        }}
        
        /* Editable Table Cells */
        .editable-cell {{
            cursor: text;
            padding: 8px;
            min-height: 20px;
            transition: background-color 0.2s;
            border: 1px solid transparent;
        }}
        .editable-cell:hover {{
            background: #f0f9ff !important;
            border: 1px solid #bae6fd;
        }}
        .editable-cell:focus {{
            outline: 2px solid #3b82f6;
            outline-offset: -2px;
            background: #fff3cd !important;
        }}
        .editable-cell:empty:before {{
            content: attr(placeholder);
            color: #9ca3af;
        }}
        .yes-no-cell {{
            text-align: center;
        }}
        #contactsTable {{
            border-collapse: separate;
            border-spacing: 0;
        }}
        #contactsTable th {{
            position: sticky;
            top: 0;
            background: linear-gradient(135deg, #1e40af, #1e3a8a);
            color: white;
            z-index: 10;
            font-weight: 700;
            font-size: 13px;
            text-transform: uppercase;
            letter-spacing: 0.5px;
            padding: 14px 10px;
            border-bottom: 3px solid #3b82f6;
            border-right: 1px solid #1e3a8a;
            text-shadow: 0 1px 2px rgba(0,0,0,0.3);
            box-shadow: 0 2px 4px rgba(0,0,0,0.1);
        }}
        #contactsTable td {{
            border-bottom: 1px solid #e5e7eb;
            border-right: 1px solid #f3f4f6;
            padding: 8px 10px;
            background: white;
        }}
        #contactsTable tr:hover td {{
            background: #eff6ff;
        }}
        
        /* Filter Type Button Styling */
        .filter-type-btn {{
            transition: all 0.2s ease;
            box-shadow: 0 1px 2px rgba(0, 0, 0, 0.05);
        }}
        .filter-type-btn:hover {{
            transform: translateY(-1px);
            box-shadow: 0 2px 4px rgba(0, 0, 0, 0.1);
        }}
        .filter-type-btn:active {{
            transform: translateY(0);
        }}
        
        /* Available Value Button Styling */
        .available-value-btn:hover {{
            transform: translateY(-1px);
            box-shadow: 0 2px 4px rgba(99, 102, 241, 0.2);
        }}
        
        /* Filter Tags Animation */
        @keyframes slideIn {{
            from {{
                opacity: 0;
                transform: translateX(-10px);
            }}
            to {{
                opacity: 1;
                transform: translateX(0);
            }}
        }}
        
        #selectedValuesTags > div {{
            animation: slideIn 0.3s ease;
        }}
        
        /* ============================================
           TOAST NOTIFICATION SYSTEM
           ============================================ */
        #toastContainer {{
            position: fixed;
            top: 20px;
            right: 20px;
            z-index: 9999;
            display: flex;
            flex-direction: column;
            gap: 10px;
            max-width: 400px;
        }}
        
        .toast {{
            padding: 16px 20px;
            border-radius: 12px;
            box-shadow: 0 10px 25px rgba(0, 0, 0, 0.15), 0 0 1px rgba(0, 0, 0, 0.05);
            display: flex;
            align-items: center;
            gap: 12px;
            animation: toastSlideIn 0.3s cubic-bezier(0.68, -0.55, 0.265, 1.55);
            backdrop-filter: blur(10px);
            color: white;
            font-size: 14px;
            font-weight: 500;
            min-width: 300px;
            position: relative;
            overflow: hidden;
        }}
        
        .toast::before {{
            content: '';
            position: absolute;
            left: 0;
            top: 0;
            bottom: 0;
            width: 4px;
            background: currentColor;
        }}
        
        .toast-success {{
            background: linear-gradient(135deg, #10b981, #059669);
        }}
        
        .toast-error {{
            background: linear-gradient(135deg, #ef4444, #dc2626);
        }}
        
        .toast-warning {{
            background: linear-gradient(135deg, #f59e0b, #d97706);
        }}
        
        .toast-info {{
            background: linear-gradient(135deg, #3b82f6, #2563eb);
        }}
        
        .toast i {{
            font-size: 20px;
            flex-shrink: 0;
        }}
        
        .toast-message {{
            flex: 1;
        }}
        
        .toast-close {{
            background: rgba(255, 255, 255, 0.2);
            border: none;
            border-radius: 50%;
            width: 24px;
            height: 24px;
            cursor: pointer;
            display: flex;
            align-items: center;
            justify-content: center;
            color: white;
            font-size: 16px;
            transition: background 0.2s;
            flex-shrink: 0;
        }}
        
        .toast-close:hover {{
            background: rgba(255, 255, 255, 0.3);
        }}
        
        @keyframes toastSlideIn {{
            from {{
                transform: translateX(400px);
                opacity: 0;
            }}
            to {{
                transform: translateX(0);
                opacity: 1;
            }}
        }}
        
        .toast.removing {{
            animation: toastSlideOut 0.3s ease forwards;
        }}
        
        @keyframes toastSlideOut {{
            to {{
                transform: translateX(400px);
                opacity: 0;
            }}
        }}
        /* ============================================
           SKELETON LOADING STATES
           ============================================ */
        .skeleton {{
            background: linear-gradient(90deg, #f0f0f0 25%, #e0e0e0 50%, #f0f0f0 75%);
            background-size: 200% 100%;
            animation: skeletonLoading 1.5s ease-in-out infinite;
            border-radius: 4px;
        }}
        
        @keyframes skeletonLoading {{
            0% {{
                background-position: 200% 0;
            }}
            100% {{
                background-position: -200% 0;
            }}
        }}
        
        .skeleton-text {{
            height: 16px;
            margin-bottom: 8px;
            border-radius: 4px;
        }}
        
        .skeleton-button {{
            height: 40px;
            width: 120px;
            border-radius: 8px;
        }}
        
        .skeleton-row {{
            height: 48px;
            margin-bottom: 4px;
            border-radius: 6px;
        }}
        
        /* ============================================
           ENHANCED BUTTON ANIMATIONS
           ============================================ */
        button {{
            position: relative;
            overflow: hidden;
            transition: all 0.3s cubic-bezier(0.4, 0, 0.2, 1);
        }}
        
        button::before {{
            content: '';
            position: absolute;
            top: 50%;
            left: 50%;
            width: 0;
            height: 0;
            border-radius: 50%;
            background: rgba(255, 255, 255, 0.3);
            transform: translate(-50%, -50%);
            transition: width 0.6s, height 0.6s;
        }}
        
        button:active::before {{
            width: 300px;
            height: 300px;
        }}
        
        button:hover {{
            transform: translateY(-2px);
            box-shadow: 0 6px 20px rgba(0, 0, 0, 0.15);
        }}
        
        button:active {{
            transform: translateY(0);
        }}
        
        /* Loading spinner for buttons */
        .btn-loading {{
            pointer-events: none;
            position: relative;
        }}
        
        .btn-loading::after {{
            content: '';
            position: absolute;
            width: 16px;
            height: 16px;
            top: 50%;
            left: 50%;
            margin-left: -8px;
            margin-top: -8px;
            border: 2px solid rgba(255, 255, 255, 0.3);
            border-top-color: white;
            border-radius: 50%;
            animation: spin 0.6s linear infinite;
        }}
        
        @keyframes spin {{
            to {{
                transform: rotate(360deg);
            }}
        }}
        
        /* ============================================
           SMOOTH TRANSITIONS
           ============================================ */
        * {{
            transition: background-color 0.2s ease, color 0.2s ease, border-color 0.2s ease;
        }}
        
        .fade-in {{
            animation: fadeIn 0.4s ease;
        }}
        
        @keyframes fadeIn {{
            from {{
                opacity: 0;
                transform: translateY(10px);
            }}
            to {{
                opacity: 1;
                transform: translateY(0);
            }}
        }}
        
        /* Enhanced table row hover */
        table tbody tr {{
            transition: all 0.2s ease;
        }}
        
        table tbody tr:hover {{
            transform: scale(1.01);
            box-shadow: 0 4px 12px rgba(0, 0, 0, 0.08);
        }}
        
        /* Smooth scroll */
        html {{
            scroll-behavior: smooth;
        }}
        
        /* Focus states for accessibility */
        button:focus,
        input:focus,
        select:focus,
        textarea:focus {{
            outline: 2px solid var(--primary-color);
            outline-offset: 2px;
        }}
        
        /* Progress bar animation */
        .progress-bar {{
            position: relative;
            overflow: hidden;
        }}
        
        .progress-bar::after {{
            content: '';
            position: absolute;
            top: 0;
            left: 0;
            bottom: 0;
            right: 0;
            background: linear-gradient(90deg, 
                transparent, 
                rgba(255, 255, 255, 0.3), 
                transparent
            );
            animation: shimmer 2s infinite;
        }}
        
        @keyframes shimmer {{
            0% {{
                transform: translateX(-100%);
            }}
            100% {{
                transform: translateX(100%);
            }}
        }}
        
        /* ============================================
           MODAL STYLES
           ============================================ */
        .modal {{
            position: fixed;
            top: 0;
            left: 0;
            width: 100%;
            height: 100%;
            background: rgba(0, 0, 0, 0.6);
            backdrop-filter: blur(4px);
            display: flex;
            align-items: center;
            justify-content: center;
            z-index: 10000;
            animation: modalFadeIn 0.3s ease;
        }}
        
        @keyframes modalFadeIn {{
            from {{
                opacity: 0;
            }}
            to {{
                opacity: 1;
            }}
        }}
        
        .modal-content {{
            background: white;
            border-radius: 16px;
            box-shadow: 0 20px 60px rgba(0, 0, 0, 0.3);
            max-height: 90vh;
            overflow-y: auto;
            animation: modalSlideUp 0.3s cubic-bezier(0.68, -0.55, 0.265, 1.55);
        }}
        
        @keyframes modalSlideUp {{
            from {{
                transform: translateY(50px);
                opacity: 0;
            }}
            to {{
                transform: translateY(0);
                opacity: 1;
            }}
        }}
        
        .modal-header {{
            display: flex;
            justify-content: space-between;
            align-items: center;
            padding: 24px 30px;
            border-bottom: 2px solid #e5e7eb;
            background: linear-gradient(135deg, #f9fafb, #f3f4f6);
        }}
        
        .modal-header h2 {{
            margin: 0;
            color: #1f2937;
            font-size: 24px;
            font-weight: 700;
        }}
        
        .modal-close {{
            background: none;
            border: none;
            font-size: 32px;
            color: #6b7280;
            cursor: pointer;
            width: 40px;
            height: 40px;
            display: flex;
            align-items: center;
            justify-content: center;
            border-radius: 50%;
            transition: all 0.2s;
            line-height: 1;
            padding: 0;
        }}
        
        .modal-close:hover {{
            background: #f3f4f6;
            color: #1f2937;
            transform: rotate(90deg);
        }}
        
        .modal-body {{
            padding: 30px;
        }}
        
        /* Modal table styles */
        .modal-content table tbody tr {{
            border-bottom: 1px solid #f3f4f6;
        }}
        
        .modal-content table tbody tr:hover {{
            background: #f9fafb;
            transform: none;
            box-shadow: none;
        }}
        
        .modal-content table tbody td {{
            padding: 12px;
            font-size: 13px;
            color: #374151;
        }}
        
        .modal-content table tbody tr:nth-child(even) {{
            background: #fafafa;
        }}
        
        /* Quill Font Families */
        .ql-font-arial {{
            font-family: Arial, sans-serif;
        }}
        .ql-font-times-new-roman {{
            font-family: 'Times New Roman', Times, serif;
        }}
        .ql-font-courier-new {{
            font-family: 'Courier New', Courier, monospace;
        }}
        .ql-font-georgia {{
            font-family: Georgia, serif;
        }}
        .ql-font-verdana {{
            font-family: Verdana, sans-serif;
        }}
        .ql-font-comic-sans {{
            font-family: 'Comic Sans MS', cursive;
        }}
        .ql-font-trebuchet {{
            font-family: 'Trebuchet MS', sans-serif;
        }}
        .ql-font-impact {{
            font-family: Impact, sans-serif;
        }}
        
        /* Quill Font Sizes with Proportional Line Spacing */
        .ql-size-small {{
            font-size: 0.75em;
            line-height: 0.9;  /* Tighter spacing for small text */
        }}
        .ql-size-large {{
            font-size: 1.5em;
            line-height: 1.2;  /* Slightly more spacing for large text */
        }}
        .ql-size-huge {{
            font-size: 2.5em;
            line-height: 1.3;  /* More spacing for huge text */
        }}
        
        /* Apply same line-height to Quill editor so it shows in real-time */
        .ql-editor .ql-size-small {{
            font-size: 0.75em;
            line-height: 0.9 !important;
        }}
        .ql-editor .ql-size-large {{
            font-size: 1.5em;
            line-height: 1.2 !important;
        }}
        .ql-editor .ql-size-huge {{
            font-size: 2.5em;
            line-height: 1.3 !important;
        }}
        .ql-editor p {{
            line-height: 1.2;
            margin: 0;
        }}
    </style>
</head>
<body>
    <!-- Toast Notification Container -->
    <div id="toastContainer"></div>
    
    <div class="container">
        <div class="header">
            <h1>CISA Email Campaign Management System</h1>
            <div class="subtitle">Cybersecurity and Infrastructure Security Agency</div>
        </div>
        
        <div class="tabs">
            <div class="tab active" onclick="showTab('config', this)">⚙️ Email Config</div>
            <div class="tab" onclick="showTab('contacts', this)">👥 Contacts</div>
            <div class="tab" onclick="showTab('campaign', this)">📧 Send Campaign</div>
            <div class="tab" onclick="showTab('history', this)">📜 Campaign History</div>
        </div>
        
        <div id="config" class="tab-content active">
            <h2>⚙️ Email Configuration</h2>
                <div class="form-group">
                    <label>🌍 AWS Region:</label>
                    <input type="text" id="awsRegion" value="us-gov-west-1">
            </div>
            
            <div class="form-group">
                <label>📧 From Email:</label>
                <input type="email" id="fromEmail">
            </div>
            <div style="display: flex; gap: 10px; margin-top: 20px;">
                <button onclick="saveConfig()">💾 Save Configuration</button>
                <!-- <button onclick="loadConfig()" style="background: #007bff;">Test Load Config</button> -->
            </div>
        </div>
        
        <div id="contacts" class="tab-content">
            <h2>👥 Contact Management</h2>
            <div class="form-group">
                <label style="font-size: 16px; font-weight: 700; color: #1f2937; margin-bottom: 12px; display: block;">🔍 Contact Filter</label>
                
                <!-- Filter Type Selection (Buttons/Checkboxes) -->
                <div style="margin-bottom: 15px;">
                    <label style="display: block; margin-bottom: 8px; font-size: 13px; font-weight: 600; color: #374151;">Select Filter Category:</label>
                    <div id="filterTypeButtons" style="display: flex; flex-wrap: wrap; gap: 8px;">
                        <button class="filter-type-btn" data-filter="" onclick="selectFilterType('')" style="padding: 8px 16px; border: 2px solid #e5e7eb; background: white; color: #374151; border-radius: 8px; font-size: 13px; font-weight: 600; cursor: pointer; transition: all 0.2s;">
                            All
                        </button>
                        <button class="filter-type-btn" data-filter="entity_type" onclick="selectFilterType('entity_type')" style="padding: 8px 16px; border: 2px solid #e5e7eb; background: white; color: #374151; border-radius: 8px; font-size: 13px; font-weight: 600; cursor: pointer; transition: all 0.2s;">
                            Entity Type
                        </button>
                        <button class="filter-type-btn" data-filter="state" onclick="selectFilterType('state')" style="padding: 8px 16px; border: 2px solid #e5e7eb; background: white; color: #374151; border-radius: 8px; font-size: 13px; font-weight: 600; cursor: pointer; transition: all 0.2s;">
                            State
                        </button>
                        <button class="filter-type-btn" data-filter="agency_name" onclick="selectFilterType('agency_name')" style="padding: 8px 16px; border: 2px solid #e5e7eb; background: white; color: #374151; border-radius: 8px; font-size: 13px; font-weight: 600; cursor: pointer; transition: all 0.2s;">
                            Agency
                        </button>
                        <button class="filter-type-btn" data-filter="sector" onclick="selectFilterType('sector')" style="padding: 8px 16px; border: 2px solid #e5e7eb; background: white; color: #374151; border-radius: 8px; font-size: 13px; font-weight: 600; cursor: pointer; transition: all 0.2s;">
                            Sector
                        </button>
                        <button class="filter-type-btn" data-filter="subsection" onclick="selectFilterType('subsection')" style="padding: 8px 16px; border: 2px solid #e5e7eb; background: white; color: #374151; border-radius: 8px; font-size: 13px; font-weight: 600; cursor: pointer; transition: all 0.2s;">
                            Sub-section
                        </button>
                        <button class="filter-type-btn" data-filter="ms_isac_member" onclick="selectFilterType('ms_isac_member')" style="padding: 8px 16px; border: 2px solid #e5e7eb; background: white; color: #374151; border-radius: 8px; font-size: 13px; font-weight: 600; cursor: pointer; transition: all 0.2s;">
                            MS-ISAC Member
                        </button>
                        <button class="filter-type-btn" data-filter="soc_call" onclick="selectFilterType('soc_call')" style="padding: 8px 16px; border: 2px solid #e5e7eb; background: white; color: #374151; border-radius: 8px; font-size: 13px; font-weight: 600; cursor: pointer; transition: all 0.2s;">
                            SOC Call
                        </button>
                        <button class="filter-type-btn" data-filter="fusion_center" onclick="selectFilterType('fusion_center')" style="padding: 8px 16px; border: 2px solid #e5e7eb; background: white; color: #374151; border-radius: 8px; font-size: 13px; font-weight: 600; cursor: pointer; transition: all 0.2s;">
                            Fusion Center
                        </button>
                        <button class="filter-type-btn" data-filter="k12" onclick="selectFilterType('k12')" style="padding: 8px 16px; border: 2px solid #e5e7eb; background: white; color: #374151; border-radius: 8px; font-size: 13px; font-weight: 600; cursor: pointer; transition: all 0.2s;">
                            K-12
                        </button>
                        <button class="filter-type-btn" data-filter="water_wastewater" onclick="selectFilterType('water_wastewater')" style="padding: 8px 16px; border: 2px solid #e5e7eb; background: white; color: #374151; border-radius: 8px; font-size: 13px; font-weight: 600; cursor: pointer; transition: all 0.2s;">
                            Water/Wastewater
                        </button>
                        <button class="filter-type-btn" data-filter="weekly_rollup" onclick="selectFilterType('weekly_rollup')" style="padding: 8px 16px; border: 2px solid #e5e7eb; background: white; color: #374151; border-radius: 8px; font-size: 13px; font-weight: 600; cursor: pointer; transition: all 0.2s;">
                            Weekly Rollup
                        </button>
                        <button class="filter-type-btn" data-filter="region" onclick="selectFilterType('region')" style="padding: 8px 16px; border: 2px solid #e5e7eb; background: white; color: #374151; border-radius: 8px; font-size: 13px; font-weight: 600; cursor: pointer; transition: all 0.2s;">
                            Region
                        </button>
                    </div>
                </div>
                
                <!-- Available Values Area (shown when a filter type is selected) -->
                <div id="availableValuesArea" style="display: none; margin-bottom: 15px;">
                    <label style="display: block; margin-bottom: 8px; font-size: 13px; font-weight: 600; color: #374151;">Available Values (click to add):</label>
                    <div id="availableValuesList" style="max-height: 200px; overflow-y: auto; padding: 12px; background: #f9fafb; border: 2px solid #e5e7eb; border-radius: 8px; display: flex; flex-wrap: wrap; gap: 6px;">
                        <!-- Dynamic value buttons will appear here -->
                    </div>
                    <small id="availableCount" style="display: block; margin-top: 6px; color: #6b7280;"></small>
                </div>
                
                <!-- Selected Filter Values (tags with remove buttons) -->
                <div id="selectedValuesArea" style="margin-bottom: 15px;">
                    <label style="display: block; margin-bottom: 8px; font-size: 13px; font-weight: 600; color: #374151;">Filter Values:</label>
                    <div id="selectedValuesTags" style="min-height: 44px; padding: 10px; background: white; border: 2px solid #e5e7eb; border-radius: 8px; display: flex; flex-wrap: wrap; gap: 8px; align-items: center;">
                        <small style="color: #9ca3af; font-style: italic;">No filters selected - showing all contacts</small>
                    </div>
                </div>
                
                <div style="display: flex; gap: 10px;">
                    <button onclick="applyContactFilter()" class="btn-primary" style="padding: 10px 20px; font-weight: 600; font-size: 14px;">🔍 Apply Filter</button>
                    <button onclick="clearAllFilters()" class="btn-secondary" style="padding: 10px 20px; font-weight: 600; font-size: 14px; background: #6b7280;">🔄 Clear All</button>
                </div>
            </div>
            <button onclick="loadContacts()">🔄 Load Contacts</button>
            <button class="btn-success" onclick="addEmptyRow()">➕ Add Row (Inline)</button>
            <button onclick="showAddContact()">📝 Add Contact (Form)</button>
            <input type="file" id="csvFile" accept=".csv" style="display: none;" onchange="uploadCSV()">
            <button onclick="document.getElementById('csvFile').click()">📤 Upload CSV (Batch)</button>
            
            <!-- CSV Upload Progress Bar -->
            <div id="csvUploadProgress" class="hidden" style="margin-top: 20px; padding: 20px; background: #f8f9fa; border-radius: 8px; border: 1px solid #dee2e6;">
                <h4 style="margin: 0 0 10px 0;">📊 CSV Import Progress</h4>
                <div style="background: #e9ecef; border-radius: 4px; height: 30px; overflow: hidden; margin-bottom: 10px;">
                    <div id="csvProgressBar" style="background: linear-gradient(90deg, #10b981, #059669); height: 100%; width: 0%; transition: width 0.3s; display: flex; align-items: center; justify-content: center; color: white; font-weight: 600; font-size: 14px;"></div>
                </div>
                <div id="csvProgressText" style="font-size: 14px; color: #6b7280;"></div>
                <button id="csvCancelButton" onclick="cancelCSVUpload()" style="margin-top: 10px; background: #ef4444;">⛔ Cancel Import</button>
            </div>
            
            <div id="addContactForm" class="hidden card">
                <h3>➕ Add Contact</h3>
                <p style="margin: 0 0 15px 0; padding: 10px; background: #e0f2fe; border-left: 4px solid #0284c7; border-radius: 4px; color: #0c4a6e;">
                    <strong>📋 Required:</strong> Email Address is required. All other fields are optional.
                </p>
                <div style="display: grid; grid-template-columns: 1fr 1fr; gap: 15px;">
                    <input type="email" id="newEmail" placeholder="Email Address *" required>
                    <input type="text" id="newFirstName" placeholder="First Name" required>
                    <input type="text" id="newLastName" placeholder="Last Name" required>
                    <input type="text" id="newTitle" placeholder="Title">
                    <input type="text" id="newEntityType" placeholder="Entity Type">
                    <input type="text" id="newState" placeholder="State">
                    <input type="text" id="newAgencyName" placeholder="Agency Name">
                    <input type="text" id="newSector" placeholder="Sector">
                    <input type="text" id="newSubsection" placeholder="Subsection">
                    <input type="text" id="newPhone" placeholder="Phone">
                    <select id="newMsIsacMember">
                        <option value="">MS-ISAC Member</option>
                        <option value="Yes">Yes</option>
                        <option value="No">No</option>
                    </select>
                    <select id="newSocCall">
                        <option value="">SOC Call</option>
                        <option value="Yes">Yes</option>
                        <option value="No">No</option>
                    </select>
                    <select id="newFusionCenter">
                        <option value="">Fusion Center</option>
                        <option value="Yes">Yes</option>
                        <option value="No">No</option>
                    </select>
                    <select id="newK12">
                        <option value="">K-12</option>
                        <option value="Yes">Yes</option>
                        <option value="No">No</option>
                    </select>
                    <select id="newWaterWastewater">
                        <option value="">Water/Wastewater</option>
                        <option value="Yes">Yes</option>
                        <option value="No">No</option>
                    </select>
                    <select id="newWeeklyRollup">
                        <option value="">Weekly Rollup</option>
                        <option value="Yes">Yes</option>
                        <option value="No">No</option>
                    </select>
                    <input type="email" id="newAlternateEmail" placeholder="Alternate Email">
                    <input type="text" id="newRegion" placeholder="Region">
                </div>
                <div style="margin-top: 20px;">
                    <button class="btn-success" onclick="addContact()">✅ Add</button>
                <button onclick="hideAddContact()">❌ Cancel</button>
                </div>
            </div>
            
            <div id="editContactForm" class="hidden card">
                <h3>✏️ Edit Contact</h3>
                <div style="display: grid; grid-template-columns: 1fr 1fr; gap: 15px;">
                    <input type="email" id="editEmail" placeholder="Email Address *" required readonly>
                    <input type="text" id="editFirstName" placeholder="First Name *" required>
                    <input type="text" id="editLastName" placeholder="Last Name *" required>
                    <input type="text" id="editTitle" placeholder="Title">
                    <input type="text" id="editEntityType" placeholder="Entity Type">
                    <input type="text" id="editState" placeholder="State">
                    <input type="text" id="editAgencyName" placeholder="Agency Name">
                    <input type="text" id="editSector" placeholder="Sector">
                    <input type="text" id="editSubsection" placeholder="Subsection">
                    <input type="text" id="editPhone" placeholder="Phone">
                    <select id="editMsIsacMember">
                        <option value="">MS-ISAC Member</option>
                        <option value="Yes">Yes</option>
                        <option value="No">No</option>
                    </select>
                    <select id="editSocCall">
                        <option value="">SOC Call</option>
                        <option value="Yes">Yes</option>
                        <option value="No">No</option>
                    </select>
                    <select id="editFusionCenter">
                        <option value="">Fusion Center</option>
                        <option value="Yes">Yes</option>
                        <option value="No">No</option>
                    </select>
                    <select id="editK12">
                        <option value="">K-12</option>
                        <option value="Yes">Yes</option>
                        <option value="No">No</option>
                    </select>
                    <select id="editWaterWastewater">
                        <option value="">Water/Wastewater</option>
                        <option value="Yes">Yes</option>
                        <option value="No">No</option>
                    </select>
                    <select id="editWeeklyRollup">
                        <option value="">Weekly Rollup</option>
                        <option value="Yes">Yes</option>
                        <option value="No">No</option>
                    </select>
                    <input type="email" id="editAlternateEmail" placeholder="Alternate Email">
                    <input type="text" id="editRegion" placeholder="Region">
                </div>
                <div style="margin-top: 20px;">
                    <button class="btn-success" onclick="saveContactEdit()">💾 Save Changes</button>
                    <button onclick="hideEditContact()">❌ Cancel</button>
                </div>
            </div>
            
            <!-- <div class="result">
                <strong>CSV Format:</strong> email,first_name,last_name,title,entity_type,state,agency_name,sector,subsection,phone,ms_isac_member,soc_call,fusion_center,k12,water_wastewater,weekly_rollup,alternate_email,region,group<br>
                <strong>Example:</strong> john@example.com,John,Doe,IT Director,State Government,CA,Dept of Tech,Government,IT,555-0100,Yes,Yes,No,No,No,Yes,john.alt@example.com,West,State CISOs
            </div> -->
            
            <div class="form-group" style="margin-top: 20px;">
                <label>🔎 Search by Name:</label>
                <div style="position: relative;">
                    <input type="text" id="nameSearch" placeholder="Search by first or last name..." oninput="debouncedSearch()" style="margin-bottom: 10px;">
                    <span id="searchingIndicator" class="searching-indicator" style="opacity: 0;">🔍 Searching DynamoDB...</span>
                </div>
                <small id="searchResults" style="color: #6b7280;"></small>
            </div>
            
            <!-- Contacts List Title -->
            <h2 style="margin: 30px 0 20px 0; color: #1f2937; font-size: 1.8rem; font-weight: 700; border-bottom: 3px solid #6366f1; padding-bottom: 10px;">
                📋 Contacts List
            </h2>
            
            <!-- Pagination Controls -->
            <div style="display: flex; justify-content: space-between; align-items: center; margin: 20px 0; padding: 15px; background: #f9fafb; border-radius: 8px; border: 1px solid #e5e7eb;">
                <div style="display: flex; gap: 10px; align-items: center;">
                    <span id="pageInfo" style="color: #6b7280; font-weight: 500;">Page 1</span>
                </div>
                <div style="display: flex; gap: 10px;">
                    <button id="prevPageBtn" onclick="previousPage()" disabled style="padding: 8px 16px; background: #6b7280; color: white; border: none; border-radius: 6px; cursor: pointer; font-weight: 500;">⬅️ Previous</button>
                    <button id="nextPageBtn" onclick="nextPage()" disabled style="padding: 8px 16px; background: #3b82f6; color: white; border: none; border-radius: 6px; cursor: pointer; font-weight: 500;">Next ➡️</button>
                </div>
            </div>
            
            <div style="overflow-x: auto;">
            <table id="contactsTable">
                <thead>
                        <tr>
                            <th style="min-width: 200px;">Email</th>
                            <th style="min-width: 120px;">First Name</th>
                            <th style="min-width: 120px;">Last Name</th>
                            <th style="min-width: 150px;">Title</th>
                            <th style="min-width: 150px;">Entity Type</th>
                            <th style="min-width: 80px;">State</th>
                            <th style="min-width: 150px;">Agency</th>
                            <th style="min-width: 120px;">Sector</th>
                            <th style="min-width: 120px;">Subsection</th>
                            <th style="min-width: 120px;">Phone</th>
                            <th style="min-width: 100px;">MS-ISAC</th>
                            <th style="min-width: 100px;">SOC Call</th>
                            <th style="min-width: 120px;">Fusion Center</th>
                            <th style="min-width: 80px;">K-12</th>
                            <th style="min-width: 150px;">Water/Wastewater</th>
                            <th style="min-width: 130px;">Weekly Rollup</th>
                            <th style="min-width: 200px;">Alt Email</th>
                            <th style="min-width: 100px;">Region</th>
                            <th style="min-width: 100px; position: sticky; right: 0; background: linear-gradient(135deg, #1e40af, #1e3a8a); box-shadow: -2px 0 4px rgba(0,0,0,0.2);">Actions</th>
                        </tr>
                </thead>
                <tbody id="contactsBody"></tbody>
            </table>
            </div>
            
            <div style="margin-top: 15px; padding: 10px; background: #f3f4f6; border-radius: 6px; text-align: center;">
                <span id="recordCount" style="color: #6b7280; font-size: 14px;"></span>
            </div>
        </div>
        
        <div id="campaign" class="tab-content">
            <h2>📧 Send Campaign</h2>
            <div id="formStatus" class="form-status" style="display: none; padding: 10px; margin-bottom: 15px; border-radius: 4px; background: #fff3cd; border: 1px solid #ffeaa7; color: #856404;"></div>
            
            <div class="form-group" style="border: 2px solid #cbd5e1; border-radius: 12px; padding: 20px; background: #f8fafc;">
                <label style="font-size: 16px; font-weight: 700; color: #1f2937; margin-bottom: 12px; display: block;">🎯 Target Group Filter</label>
                
                <!-- Filter Type Selection (Buttons) -->
                <div style="margin-bottom: 15px;">
                    <label style="display: block; margin-bottom: 8px; font-size: 13px; font-weight: 600; color: #374151;">Select Filter Category:</label>
                    <div id="campaignFilterTypeButtons" style="display: flex; flex-wrap: wrap; gap: 8px;">
                        <button class="campaign-filter-type-btn" data-filter="" onclick="selectCampaignFilterType('')" style="padding: 8px 16px; border: 2px solid #e5e7eb; background: white; color: #374151; border-radius: 8px; font-size: 13px; font-weight: 600; cursor: pointer; transition: all 0.2s;">
                            All
                        </button>
                        <button class="campaign-filter-type-btn" data-filter="entity_type" onclick="selectCampaignFilterType('entity_type')" style="padding: 8px 16px; border: 2px solid #e5e7eb; background: white; color: #374151; border-radius: 8px; font-size: 13px; font-weight: 600; cursor: pointer; transition: all 0.2s;">
                            Entity Type
                        </button>
                        <button class="campaign-filter-type-btn" data-filter="state" onclick="selectCampaignFilterType('state')" style="padding: 8px 16px; border: 2px solid #e5e7eb; background: white; color: #374151; border-radius: 8px; font-size: 13px; font-weight: 600; cursor: pointer; transition: all 0.2s;">
                            State
                        </button>
                        <button class="campaign-filter-type-btn" data-filter="agency_name" onclick="selectCampaignFilterType('agency_name')" style="padding: 8px 16px; border: 2px solid #e5e7eb; background: white; color: #374151; border-radius: 8px; font-size: 13px; font-weight: 600; cursor: pointer; transition: all 0.2s;">
                            Agency
                        </button>
                        <button class="campaign-filter-type-btn" data-filter="sector" onclick="selectCampaignFilterType('sector')" style="padding: 8px 16px; border: 2px solid #e5e7eb; background: white; color: #374151; border-radius: 8px; font-size: 13px; font-weight: 600; cursor: pointer; transition: all 0.2s;">
                            Sector
                        </button>
                        <button class="campaign-filter-type-btn" data-filter="subsection" onclick="selectCampaignFilterType('subsection')" style="padding: 8px 16px; border: 2px solid #e5e7eb; background: white; color: #374151; border-radius: 8px; font-size: 13px; font-weight: 600; cursor: pointer; transition: all 0.2s;">
                            Sub-section
                        </button>
                        <button class="campaign-filter-type-btn" data-filter="ms_isac_member" onclick="selectCampaignFilterType('ms_isac_member')" style="padding: 8px 16px; border: 2px solid #e5e7eb; background: white; color: #374151; border-radius: 8px; font-size: 13px; font-weight: 600; cursor: pointer; transition: all 0.2s;">
                            MS-ISAC Member
                        </button>
                        <button class="campaign-filter-type-btn" data-filter="soc_call" onclick="selectCampaignFilterType('soc_call')" style="padding: 8px 16px; border: 2px solid #e5e7eb; background: white; color: #374151; border-radius: 8px; font-size: 13px; font-weight: 600; cursor: pointer; transition: all 0.2s;">
                            SOC Call
                        </button>
                        <button class="campaign-filter-type-btn" data-filter="fusion_center" onclick="selectCampaignFilterType('fusion_center')" style="padding: 8px 16px; border: 2px solid #e5e7eb; background: white; color: #374151; border-radius: 8px; font-size: 13px; font-weight: 600; cursor: pointer; transition: all 0.2s;">
                            Fusion Center
                        </button>
                        <button class="campaign-filter-type-btn" data-filter="k12" onclick="selectCampaignFilterType('k12')" style="padding: 8px 16px; border: 2px solid #e5e7eb; background: white; color: #374151; border-radius: 8px; font-size: 13px; font-weight: 600; cursor: pointer; transition: all 0.2s;">
                            K-12
                        </button>
                        <button class="campaign-filter-type-btn" data-filter="water_wastewater" onclick="selectCampaignFilterType('water_wastewater')" style="padding: 8px 16px; border: 2px solid #e5e7eb; background: white; color: #374151; border-radius: 8px; font-size: 13px; font-weight: 600; cursor: pointer; transition: all 0.2s;">
                            Water/Wastewater
                        </button>
                        <button class="campaign-filter-type-btn" data-filter="weekly_rollup" onclick="selectCampaignFilterType('weekly_rollup')" style="padding: 8px 16px; border: 2px solid #e5e7eb; background: white; color: #374151; border-radius: 8px; font-size: 13px; font-weight: 600; cursor: pointer; transition: all 0.2s;">
                            Weekly Rollup
                        </button>
                        <button class="campaign-filter-type-btn" data-filter="region" onclick="selectCampaignFilterType('region')" style="padding: 8px 16px; border: 2px solid #e5e7eb; background: white; color: #374151; border-radius: 8px; font-size: 13px; font-weight: 600; cursor: pointer; transition: all 0.2s;">
                            Region
                        </button>
                    </div>
                </div>
                
                <!-- Available Values Area (shown when a filter type is selected) -->
                <div id="campaignAvailableValuesArea" style="display: none; margin-bottom: 15px;">
                    <label style="display: block; margin-bottom: 8px; font-size: 13px; font-weight: 600; color: #374151;">Available Values (click to add):</label>
                    <div id="campaignAvailableValuesList" style="max-height: 200px; overflow-y: auto; padding: 12px; background: #f9fafb; border: 2px solid #e5e7eb; border-radius: 8px; display: flex; flex-wrap: wrap; gap: 6px;">
                        <!-- Dynamic value buttons will appear here -->
                    </div>
                    <small id="campaignAvailableCount" style="display: block; margin-top: 6px; color: #6b7280;"></small>
                </div>
                
                <!-- Selected Filter Values (tags with remove buttons) -->
                <div id="campaignSelectedValuesArea" style="margin-bottom: 15px;">
                    <label style="display: block; margin-bottom: 8px; font-size: 13px; font-weight: 600; color: #374151;">Filter Values:</label>
                    <div id="campaignSelectedValuesTags" style="min-height: 44px; padding: 10px; background: white; border: 2px solid #e5e7eb; border-radius: 8px; display: flex; flex-wrap: wrap; gap: 8px; align-items: center;">
                        <small style="color: #9ca3af; font-style: italic;">No filters selected - will send to all contacts</small>
                    </div>
                </div>
                
                <!-- Apply Filter Button -->
                <div style="display: flex; gap: 10px; margin-bottom: 15px;">
                    <button onclick="applyCampaignFilter()" class="btn-primary" style="padding: 10px 20px; font-weight: 600; font-size: 14px;">🔍 Apply Filter</button>
                    <button onclick="clearAllCampaignFilters()" class="btn-secondary" style="padding: 10px 20px; font-weight: 600; font-size: 14px; background: #6b7280;">🔄 Clear All</button>
                </div>
                
                <!-- Contact Count Display -->
                <div id="campaignContactCount" style="padding: 12px; background: #f0f9ff; border: 2px solid #3b82f6; border-radius: 8px; margin-bottom: 15px; display: none;">
                    <div style="display: flex; align-items: center; justify-content: space-between;">
                        <div>
                            <strong style="color: #1e40af; font-size: 14px;">📊 Target Contacts:</strong>
                            <span id="campaignContactCountNumber" style="color: #1e40af; font-size: 14px; font-weight: 700; margin-left: 8px;">0</span>
                        </div>
                        <button onclick="openTargetContactsModal()" style="padding: 8px 16px; background: linear-gradient(135deg, #3b82f6, #2563eb); color: white; border: none; border-radius: 6px; font-size: 13px; font-weight: 600; cursor: pointer;">
                            <i class="fas fa-eye"></i> View Target Contacts
                        </button>
                    </div>
                </div>
            </div>
            <div class="form-group">
                <label>👤 Your Name:</label>
                <input type="text" id="userName" placeholder="Enter your name (saved in browser)" onchange="saveUserName()">
                <small style="color: #6b7280;">This will be recorded as who launched the campaign. Your name is saved in your browser.</small>
            </div>

            <div style="display:flex; gap:12px; margin-top:8px;">
                <div style="flex:1;">
                    <label for="campaignTo" style="font-size:12px; color:var(--gray-600)">To (comma-separated)</label>
                    <input type="text" id="campaignTo" placeholder="recipient1@example.com, recipient2@example.com" style="width:100%; padding:8px; border-radius:6px; border:1px solid #e5e7eb;">
                </div>
                <div style="flex:1;">
                    <label for="campaignCc" style="font-size:12px; color:var(--gray-600)">CC (comma-separated)</label>
                    <input type="text" id="campaignCc" placeholder="alice@example.com, bob@example.com" style="width:100%; padding:8px; border-radius:6px; border:1px solid #e5e7eb;">
                </div>
                <div style="flex:1;">
                    <label for="campaignBcc" style="font-size:12px; color:var(--gray-600)">BCC (comma-separated)</label>
                    <input type="text" id="campaignBcc" placeholder="hidden@example.com" style="width:100%; padding:8px; border-radius:6px; border:1px solid #e5e7eb;">
                </div>
            </div>
            
            <div class="form-group">
                <label>📝 Campaign Name:</label>
                <input type="text" id="campaignName">
            </div>
            <div class="form-group">
                <label>📨 Subject:</label>
                <input type="text" id="subject" placeholder="Hello {{{{first_name}}}}">
            </div>
            <div class="form-group">
                <label>📄 Email Body:</label>
                <div style="background: #eff6ff; padding: 10px; border-radius: 6px; border-left: 4px solid #3b82f6; margin-bottom: 8px; font-size: 12px;">
                    <strong>✨ Editor Features:</strong><br>
                    • <strong>Copy/Paste HTML:</strong> Paste formatted HTML directly (Ctrl+V) or use 📋 Paste HTML button<br>
                    • <strong>Inline Images:</strong> Paste/embed images - they're auto-converted to work in emails<br>
                    • <strong>Resize Images:</strong> Click any image to see resize handles - drag to resize<br>
                    • <strong>Formatting:</strong> Use toolbar for bold, colors, lists, alignment, etc.<br>
                    • <strong>Placeholders:</strong> Use {{{{first_name}}}}, {{{{email}}}}, etc. for personalization
                </div>
                <div id="body" style="min-height: 200px; background: white;"></div>
                <div style="display: flex; gap: 10px; margin-top: 8px;">
                    <small style="flex: 1; color: #6b7280;">💡 Tip: You can paste HTML directly (Ctrl+V) or click "📋 Paste HTML" for a dialog</small>
                    <button onclick="pasteRawHTML()" type="button" style="font-size: 11px; padding: 4px 8px; background: #6366f1; color: white; border: none; border-radius: 4px; cursor: pointer;" title="Paste HTML from clipboard or dialog">
                        📋 Paste HTML
                    </button>
                </div>
            </div>
            
            <div class="form-group">
                <label>📎 Attachments (Optional):</label>
                <div style="margin-bottom: 10px; padding: 12px; background: #fef3c7; border-left: 4px solid #f59e0b; border-radius: 4px;">
                    <strong>Important:</strong> Maximum total size is <strong>40 MB per email</strong> (including all attachments). 
                    Supported formats: PDF, DOC, DOCX, XLS, XLSX, PNG, JPG, TXT, CSV, ICS, MSG
                </div>
                <input type="file" id="attachmentFiles" multiple style="display: none;" onchange="handleAttachmentUpload()" accept=".pdf,.doc,.docx,.xls,.xlsx,.png,.jpg,.jpeg,.txt,.csv,.ics,.msg">
                <button onclick="document.getElementById('attachmentFiles').click()" style="background: #6366f1;">
                    📎 Add Attachments
                </button>
                <div id="attachmentsList" style="margin-top: 15px;"></div>
                <div id="attachmentSize" style="margin-top: 10px; font-size: 14px; color: #6b7280;"></div>
            </div>
            
            <div style="display: flex; gap: 15px; margin-top: 20px;">
                <button class="btn-success" onclick="sendCampaign(event)">🚀 Send Campaign</button>
                <button onclick="clearCampaignForm()">🗑️ Clear Form</button>
            </div>
            <!-- <small style="color: #6b7280; display: block; margin-top: 8px;">
                💡 Use Preview to see exactly what recipients will receive before sending
            </small> -->
            
            <div id="campaignResult" class="result hidden"></div>
        </div>
        <div id="history" class="tab-content">
            <h2>📜 Campaign History</h2>
            <p style="color: #6b7280; margin-bottom: 20px;">View and manage past email campaigns</p>
            
            <div style="display: flex; gap: 10px; margin-bottom: 20px; align-items: center;">
                <button onclick="loadCampaignHistory()" class="btn-primary">🔄 Refresh History</button>
                <button onclick="exportAllCampaigns()" class="btn-success">📥 Export All to CSV</button>
                <input id="historySearch" type="text" placeholder="Search campaign name or subject" 
                    style="flex: 1; min-width: 240px; padding: 10px; border: 1px solid #e5e7eb; border-radius: 6px;" 
                    onkeydown="if (event.key === 'Enter') performHistorySearch()" />
                <button onclick="performHistorySearch()" class="btn-secondary">🔎 Search</button>
                <button onclick="clearHistorySearch()" class="btn-secondary" style="background: #6b7280;">✖ Clear</button>
            </div>
            
            <div id="historyLoading" style="display: none; text-align: center; padding: 40px;">
                <div style="font-size: 24px;">⏳</div>
                <p>Loading campaign history...</p>
            </div>
            
            <div id="historyContent" style="overflow-x: auto;">
                <table id="historyTable" style="width: 100%; border-collapse: collapse; box-shadow: 0 4px 6px rgba(0, 0, 0, 0.1); border-radius: 8px; overflow: hidden;">
                    <thead>
                        <tr>
                            <th style="padding: 16px; text-align: left; background: linear-gradient(135deg, #1e40af, #1e3a8a); color: white; font-weight: 700; font-size: 14px; text-transform: uppercase; letter-spacing: 0.5px; border-bottom: 3px solid #3b82f6;">Campaign Name</th>
                            <th style="padding: 16px; text-align: left; background: linear-gradient(135deg, #1e40af, #1e3a8a); color: white; font-weight: 700; font-size: 14px; text-transform: uppercase; letter-spacing: 0.5px; border-bottom: 3px solid #3b82f6;">Subject</th>
                            <th style="padding: 16px; text-align: left; background: linear-gradient(135deg, #1e40af, #1e3a8a); color: white; font-weight: 700; font-size: 14px; text-transform: uppercase; letter-spacing: 0.5px; border-bottom: 3px solid #3b82f6;">Created</th>
                            <th style="padding: 16px; text-align: left; background: linear-gradient(135deg, #1e40af, #1e3a8a); color: white; font-weight: 700; font-size: 14px; text-transform: uppercase; letter-spacing: 0.5px; border-bottom: 3px solid #3b82f6;">Completed</th>
                            <th style="padding: 16px; text-align: left; background: linear-gradient(135deg, #1e40af, #1e3a8a); color: white; font-weight: 700; font-size: 14px; text-transform: uppercase; letter-spacing: 0.5px; border-bottom: 3px solid #3b82f6;">Recipients</th>
                            <th style="padding: 16px; text-align: left; background: linear-gradient(135deg, #1e40af, #1e3a8a); color: white; font-weight: 700; font-size: 14px; text-transform: uppercase; letter-spacing: 0.5px; border-bottom: 3px solid #3b82f6;">Status</th>
                            <th style="padding: 16px; text-align: left; background: linear-gradient(135deg, #1e40af, #1e3a8a); color: white; font-weight: 700; font-size: 14px; text-transform: uppercase; letter-spacing: 0.5px; border-bottom: 3px solid #3b82f6;">Launched By</th>
                            <th style="padding: 16px; text-align: left; background: linear-gradient(135deg, #1e40af, #1e3a8a); color: white; font-weight: 700; font-size: 14px; text-transform: uppercase; letter-spacing: 0.5px; border-bottom: 3px solid #3b82f6;">Actions</th>
                        </tr>
                    </thead>
                    <tbody id="historyBody">
                        <tr>
                            <td colspan="8" style="padding: 40px; text-align: center; color: #9ca3af;">
                                Click "Refresh History" to load campaigns
                            </td>
                        </tr>
                    </tbody>
                </table>
                <div id="historyPager" style="display: flex; justify-content: space-between; align-items: center; padding: 12px 0;">
                    <button id="historyPrevBtn" onclick="paginateHistory('prev')" class="btn-secondary" disabled>◀ Previous</button>
                    <span id="historyPageInfo" style="color: #6b7280;">Showing up to 50 campaigns</span>
                    <button id="historyNextBtn" onclick="paginateHistory('next')" class="btn-secondary" disabled>Next ▶</button>
                </div>
            </div>
        </div>
    </div>
    
    <!-- Target Contacts Modal -->
    <div id="targetContactsModal" class="modal" style="display: none;">
        <div class="modal-content" style="max-width: 1200px; width: 90%;">
            <div class="modal-header">
                <h2><i class="fas fa-users"></i> Target Contacts Preview</h2>
                <button class="modal-close" onclick="closeTargetContactsModal()">×</button>
            </div>
            <div class="modal-body">
                <div id="targetContactsInfo" style="margin-bottom: 15px; padding: 12px; background: #f0f9ff; border-left: 4px solid #3b82f6; border-radius: 4px;">
                    <strong>Total Target Contacts:</strong> <span id="modalTotalCount">0</span>
                </div>
                
                <!-- Contacts Table -->
                <div style="overflow-x: auto; max-height: 500px; border: 1px solid #e5e7eb; border-radius: 8px;">
                    <table style="width: 100%; border-collapse: collapse;">
                        <thead style="background: linear-gradient(135deg, #1e40af, #1e3a8a); color: white; position: sticky; top: 0; z-index: 10;">
                            <tr>
                                <th style="padding: 12px; text-align: left; font-weight: 600; font-size: 13px; border-bottom: 2px solid #1e3a8a;">#</th>
                                <th style="padding: 12px; text-align: left; font-weight: 600; font-size: 13px; border-bottom: 2px solid #1e3a8a;">First Name</th>
                                <th style="padding: 12px; text-align: left; font-weight: 600; font-size: 13px; border-bottom: 2px solid #1e3a8a;">Last Name</th>
                                <th style="padding: 12px; text-align: left; font-weight: 600; font-size: 13px; border-bottom: 2px solid #1e3a8a;">Email</th>
                                <th style="padding: 12px; text-align: left; font-weight: 600; font-size: 13px; border-bottom: 2px solid #1e3a8a;">Agency</th>
                                <th style="padding: 12px; text-align: left; font-weight: 600; font-size: 13px; border-bottom: 2px solid #1e3a8a;">State</th>
                                <th style="padding: 12px; text-align: left; font-weight: 600; font-size: 13px; border-bottom: 2px solid #1e3a8a;">Entity Type</th>
                            </tr>
                        </thead>
                        <tbody id="targetContactsTableBody">
                            <!-- Dynamic rows will be inserted here -->
                        </tbody>
                    </table>
                </div>
                
                <!-- Pagination Controls -->
                <div style="display: flex; justify-content: space-between; align-items: center; margin-top: 20px; padding: 15px; background: #f9fafb; border-radius: 8px;">
                    <button id="modalPrevBtn" onclick="loadTargetContactsPage('prev')" style="padding: 8px 16px; background: #6b7280; color: white; border: none; border-radius: 6px; font-weight: 600; cursor: pointer;" disabled>
                        <i class="fas fa-chevron-left"></i> Previous
                    </button>
                    <div style="font-weight: 600; color: #374151;">
                        Page <span id="modalCurrentPage">1</span> of <span id="modalTotalPages">1</span>
                        <span style="margin-left: 15px; color: #6b7280; font-weight: normal;">(Showing <span id="modalShowingCount">0</span> contacts)</span>
                    </div>
                    <button id="modalNextBtn" onclick="loadTargetContactsPage('next')" style="padding: 8px 16px; background: #3b82f6; color: white; border: none; border-radius: 6px; font-weight: 600; cursor: pointer;">
                        Next <i class="fas fa-chevron-right"></i>
                    </button>
                </div>
            </div>
        </div>
    </div>
    
    <!-- Campaign Details Modal -->
    <div id="campaignDetailsModal" class="modal" style="display: none;">
        <div class="modal-content" style="max-width: 1200px; width: 90%;">
            <div class="modal-header">
                <h2>📧 Campaign Details</h2>
                <button class="modal-close" onclick="closeCampaignDetailsModal()">×</button>
            </div>
            <div class="modal-body">
                <div id="campaignDetailsContent">
                    <div style="display: grid; grid-template-columns: 1fr 1fr; gap: 20px; margin-bottom: 20px;">
                        <div>
                            <strong>Campaign Name:</strong>
                            <div id="detailCampaignName" style="padding: 8px; background: #f3f4f6; border-radius: 4px; margin-top: 4px;"></div>
                        </div>
                        <div>
                            <strong>Subject:</strong>
                            <div id="detailSubject" style="padding: 8px; background: #f3f4f6; border-radius: 4px; margin-top: 4px;"></div>
                        </div>
                        <div>
                            <strong>Date Sent:</strong>
                            <div id="detailDate" style="padding: 8px; background: #f3f4f6; border-radius: 4px; margin-top: 4px;"></div>
                        </div>
                        <div>
                            <strong>Launched By:</strong>
                            <div id="detailLaunchedBy" style="padding: 8px; background: #f3f4f6; border-radius: 4px; margin-top: 4px;"></div>
                        </div>
                    </div>
                    
                    <div style="margin-bottom: 20px;">
                        <strong>To Recipients:</strong>
                        <div id="detailToRecipients" style="padding: 8px; background: #f0f9ff; border-radius: 4px; margin-top: 4px; min-height: 30px;"></div>
                    </div>
                    
                    <div style="margin-bottom: 20px;">
                        <strong>CC Recipients:</strong>
                        <div id="detailCcRecipients" style="padding: 8px; background: #f0fdf4; border-radius: 4px; margin-top: 4px; min-height: 30px;"></div>
                    </div>
                    
                    <div style="margin-bottom: 20px;">
                        <strong>BCC Recipients:</strong>
                        <div id="detailBccRecipients" style="padding: 8px; background: #fef3c7; border-radius: 4px; margin-top: 4px; min-height: 30px;"></div>
                    </div>
                    
                    <div id="detailAttachments" style="margin-bottom: 20px;"></div>
                    
                    <div style="margin-bottom: 20px;">
                        <strong>Email Body:</strong>
                        <div id="detailBody" style="padding: 15px; background: white; border: 1px solid #e5e7eb; border-radius: 4px; margin-top: 4px; max-height: 400px; overflow-y: auto;"></div>
                    </div>
                    
                    <div style="display: flex; gap: 10px; margin-top: 20px;">
                        <button onclick="exportCampaignTargets()" class="btn-success">📥 Export Targets to CSV</button>
                        <button onclick="closeCampaignDetailsModal()" class="btn-secondary">Close</button>
                    </div>
                </div>
            </div>
        </div>
    </div>
    
    <script>
        const API_URL = '{api_url}';
        
        // ============================================
        // TOAST NOTIFICATION SYSTEM
        // ============================================
        const Toast = {{
            show: function(message, type = 'info', duration = 4000) {{
                const container = document.getElementById('toastContainer');
                const toast = document.createElement('div');
                toast.className = `toast toast-${{type}}`;
                
                const icons = {{
                    success: '<i class="fas fa-check-circle"></i>',
                    error: '<i class="fas fa-exclamation-circle"></i>',
                    warning: '<i class="fas fa-exclamation-triangle"></i>',
                    info: '<i class="fas fa-info-circle"></i>'
                }};
                
                toast.innerHTML = `
                    ${{icons[type] || icons.info}}
                    <div class="toast-message">${{message}}</div>
                    <button class="toast-close" onclick="Toast.close(this.parentElement)">×</button>
                `;
                
                container.appendChild(toast);
                
                // Auto remove after duration
                if (duration > 0) {{
                    setTimeout(() => {{
                        Toast.close(toast);
                    }}, duration);
                }}
                
                return toast;
            }},
            
            success: function(message, duration = 4000) {{
                return this.show(message, 'success', duration);
            }},
            
            error: function(message, duration = 5000) {{
                return this.show(message, 'error', duration);
            }},
            
            warning: function(message, duration = 4500) {{
                return this.show(message, 'warning', duration);
            }},
            
            info: function(message, duration = 4000) {{
                return this.show(message, 'info', duration);
            }},
            
            close: function(toast) {{
                toast.classList.add('removing');
                setTimeout(() => {{
                    toast.remove();
                }}, 300);
            }}
        }};
        
        // ============================================
        // CAMPAIGN HISTORY SEARCH FUNCTIONS
        // ============================================
        function performHistorySearch() {{
            const searchEl = document.getElementById('historySearch');
            const searchValue = (searchEl && searchEl.value ? searchEl.value : '').trim();
            
            if (!searchValue) {{
                Toast.info('Please enter a search term');
                return;
            }}
            
            console.log('Performing search for:', searchValue);
            loadCampaignHistory(null);
        }}
        
        function clearHistorySearch() {{
            const searchEl = document.getElementById('historySearch');
            if (searchEl) {{
                searchEl.value = '';
            }}
            console.log('Search cleared, reloading all campaigns');
            loadCampaignHistory(null);
        }}
        
        // ============================================
        // LOADING SKELETON HELPER
        // ============================================
        function showSkeleton(containerId, count = 5) {{
            const container = document.getElementById(containerId);
            if (!container) return;
            
            container.innerHTML = '';
            for (let i = 0; i < count; i++) {{
                const skeleton = document.createElement('div');
                skeleton.className = 'skeleton skeleton-row';
                container.appendChild(skeleton);
            }}
        }}
        
        // Initialize Quill Rich Text Editor
        let quillEditor;
        document.addEventListener('DOMContentLoaded', function() {{
            // Register Image Resize module if available
            if (typeof ImageResize !== 'undefined') {{
                Quill.register('modules/imageResize', ImageResize.default);
                console.log('✅ Quill Image Resize module registered');
            }}
            
            // Old font configuration removed - using Outlook-optimized version below
            
            // Configure font sizes
            const Size = Quill.import('formats/size');
            Size.whitelist = ['small', 'large', 'huge'];
            Quill.register(Size, true);
            console.log('✅ Quill Size module registered:', Size.whitelist);
            
            // Register Outlook-optimized fonts for Quill
            const Font = Quill.import('formats/font');
            Font.whitelist = [
                // Outlook-safe system fonts (100% compatible)
                'arial', 'calibri', 'cambria', 'georgia', 'times-new-roman', 
                'courier-new', 'verdana', 'tahoma', 'trebuchet-ms', 'helvetica',
                // Limited web fonts that work in Outlook with strong fallbacks
                'segoe-ui', 'open-sans', 'roboto'
            ];
            Quill.register(Font, true);
            console.log('✅ Outlook-optimized fonts registered:', Font.whitelist);
            
            quillEditor = new Quill('#body', {{
                theme: 'snow',
                placeholder: 'Dear {{{{first_name}}}} {{{{last_name}}}},\\n\\nYour message here...',
                modules: {{
                    toolbar: [
                        [{{ 'header': [1, 2, 3, false] }}],
                        [{{ 'font': [
                            // Outlook-safe system fonts (100% compatible)
                            'arial', 'calibri', 'cambria', 'georgia', 'times-new-roman', 
                            'courier-new', 'verdana', 'tahoma', 'trebuchet-ms', 'helvetica',
                            // Limited web fonts with strong Outlook fallbacks
                            'segoe-ui', 'open-sans', 'roboto'
                        ] }}],  // Outlook-optimized font family selector
                        [{{ 'size': ['small', false, 'large', 'huge'] }}],  // Font size selector
                        ['bold', 'italic', 'underline', 'strike'],
                        [{{ 'color': [] }}, {{ 'background': [] }}],
                        [{{ 'list': 'ordered'}}, {{ 'list': 'bullet' }}],
                        [{{ 'align': [] }}],
                        [{{ 'indent': '-1' }}, {{ 'indent': '+1' }}],  // Indent controls
                        ['link', 'image'],
                        ['clean']
                    ],
                    imageResize: {{
                        displayStyles: {{
                            backgroundColor: 'black',
                            border: 'none',
                            color: 'white'
                        }},
                        modules: ['Resize', 'DisplaySize', 'Toolbar'],
                        handleStyles: {{
                            backgroundColor: 'white',
                            border: '2px solid #3b82f6',
                            width: '10px',
                            height: '10px'
                        }},
                        overlayStyles: {{
                            border: '2px dashed #3b82f6'
                        }}
                    }}
                }}
            }});
            
            console.log('✅ Quill editor initialized with image resize support');
            
            // Add font change event listeners for detailed logging
            quillEditor.on('selection-change', function(range, oldRange, source) {{
                if (range && range.length === 0) {{
                    // Cursor position changed - log current font at cursor
                    const format = quillEditor.getFormat(range.index, 1);
                    if (format.font) {{
                        console.log(`🎨 FONT SELECTION: Cursor at position ${{range.index}} has font: ${{format.font}}`);
                        console.log(`   📍 Font Details: ${{JSON.stringify(format)}}`);
                    }}
                }}
            }});
            
            quillEditor.on('text-change', function(delta, oldDelta, source) {{
                if (source === 'user') {{
                    // User made a change - check if font formatting was applied
                    const selection = quillEditor.getSelection();
                    if (selection) {{
                        const format = quillEditor.getFormat(selection.index, selection.length || 1);
                        if (format.font) {{
                            console.log(`🎨 FONT APPLIED: User applied font "${{format.font}}" at position ${{selection.index}}`);
                            console.log(`   📝 Selection length: ${{selection.length || 1}} characters`);
                            console.log(`   🎯 Full format: ${{JSON.stringify(format)}}`);
                            
                            // Log to server as well
                            fetch('/dev/null', {{
                                method: 'POST',
                                headers: {{'Content-Type': 'application/json'}},
                                body: JSON.stringify({{
                                    action: 'font_change',
                                    font: format.font,
                                    position: selection.index,
                                    length: selection.length || 1,
                                    timestamp: new Date().toISOString()
                                }})
                            }}).catch(() => {{}}); // Silent fail for logging
                        }}
                    }}
                }}
            }});
            
            // Monitor font dropdown clicks directly
            setTimeout(() => {{
                const fontPicker = document.querySelector('.ql-font');
                if (fontPicker) {{
                    fontPicker.addEventListener('click', function() {{
                        console.log('🖱️ FONT DROPDOWN: User clicked font dropdown');
                        
                        // Monitor for font selection
                        setTimeout(() => {{
                            const fontItems = document.querySelectorAll('.ql-font .ql-picker-item');
                            fontItems.forEach(item => {{
                                item.addEventListener('click', function() {{
                                    const fontValue = this.getAttribute('data-value') || 'default';
                                    console.log(`🎨 FONT SELECTED: User selected font "${{fontValue}}"`);
                                    console.log(`   📋 Font display name: ${{this.textContent || 'Default'}}`);
                                    console.log(`   ⏰ Timestamp: ${{new Date().toLocaleString()}}`);
                                    
                                    // Show user-friendly notification
                                    if (typeof Toast !== 'undefined') {{
                                        Toast.info(`Font changed to: ${{fontValue === 'default' ? 'Default' : fontValue}}`, 2000);
                                    }}
                                }});
                            }});
                        }}, 100);
                    }});
                    
                    console.log('✅ Font dropdown click monitoring enabled');
            
            // Start continuous font monitoring
            startFontMonitoring();
                }} else {{
                    console.warn('⚠️ Font dropdown not found for monitoring');
                }}
            }}, 500);
            
            // Add tooltips to Quill toolbar buttons
            setTimeout(() => {{
                const toolbar = document.querySelector('.ql-toolbar');
                if (toolbar) {{
                    // Header dropdown
                    const headerSelect = toolbar.querySelector('.ql-header');
                    if (headerSelect) headerSelect.setAttribute('title', 'Heading level (H1, H2, H3, Normal)');
                    
                    // Font dropdown
                    const fontSelect = toolbar.querySelector('.ql-font');
                    if (fontSelect) fontSelect.setAttribute('title', 'Font family (Arial, Georgia, etc.)');
                    
                    // Size dropdown
                    const sizeSelect = toolbar.querySelector('.ql-size');
                    if (sizeSelect) sizeSelect.setAttribute('title', 'Font size (Small, Normal, Large, Huge)');
                    
                    // Formatting buttons
                    const boldBtn = toolbar.querySelector('.ql-bold');
                    if (boldBtn) boldBtn.setAttribute('title', 'Bold (Ctrl+B)');
                    
                    const italicBtn = toolbar.querySelector('.ql-italic');
                    if (italicBtn) italicBtn.setAttribute('title', 'Italic (Ctrl+I)');
                    
                    const underlineBtn = toolbar.querySelector('.ql-underline');
                    if (underlineBtn) underlineBtn.setAttribute('title', 'Underline (Ctrl+U)');
                    
                    const strikeBtn = toolbar.querySelector('.ql-strike');
                    if (strikeBtn) strikeBtn.setAttribute('title', 'Strikethrough');
                    
                    // Color pickers
                    const colorBtn = toolbar.querySelector('.ql-color');
                    if (colorBtn) colorBtn.setAttribute('title', 'Text color');
                    
                    const backgroundBtn = toolbar.querySelector('.ql-background');
                    if (backgroundBtn) backgroundBtn.setAttribute('title', 'Background color / Highlight');
                    
                    // Lists
                    const orderedBtn = toolbar.querySelector('.ql-list[value="ordered"]');
                    if (orderedBtn) orderedBtn.setAttribute('title', 'Numbered list');
                    
                    const bulletBtn = toolbar.querySelector('.ql-list[value="bullet"]');
                    if (bulletBtn) bulletBtn.setAttribute('title', 'Bullet list');
                    
                    // Alignment
                    const alignSelect = toolbar.querySelector('.ql-align');
                    if (alignSelect) alignSelect.setAttribute('title', 'Text alignment (Left, Center, Right, Justify)');
                    
                    // Indent
                    const indentMinus = toolbar.querySelector('.ql-indent[value="-1"]');
                    if (indentMinus) indentMinus.setAttribute('title', 'Decrease indent');
                    
                    const indentPlus = toolbar.querySelector('.ql-indent[value="+1"]');
                    if (indentPlus) indentPlus.setAttribute('title', 'Increase indent');
                    
                    // Link and Image
                    const linkBtn = toolbar.querySelector('.ql-link');
                    if (linkBtn) linkBtn.setAttribute('title', 'Insert link');
                    
                    const imageBtn = toolbar.querySelector('.ql-image');
                    if (imageBtn) imageBtn.setAttribute('title', 'Insert image (or paste with Ctrl+V)');
                    
                    // Clean
                    const cleanBtn = toolbar.querySelector('.ql-clean');
                    if (cleanBtn) cleanBtn.setAttribute('title', 'Remove formatting');
                    
                    console.log('✅ Added tooltips to Quill toolbar buttons');
                }}
            }}, 100);  // Small delay to ensure toolbar is rendered
        }});
        
        // Initialize the application
        
        function showTab(tabName, clickedElement) {{
            // Remove active class from all tabs
            document.querySelectorAll('.tab').forEach(t => t.classList.remove('active'));
            
            // Remove active class from all tab contents  
            document.querySelectorAll('.tab-content').forEach(c => c.classList.remove('active'));
            
            // Add active class to clicked tab
            clickedElement.classList.add('active');
            
            // Add active class to target tab content
            document.getElementById(tabName).classList.add('active');
            
            // Auto-load data when switching to specific tabs
            if (tabName === 'contacts' && paginationState.displayedContacts.length === 0) {{
                // Auto-load contacts when first switching to Contacts tab
                console.log('Auto-loading contacts...');
                loadContacts();
            }}
            
            if (tabName === 'history' && allCampaigns.length === 0) {{
                // Auto-load campaign history when first switching to History tab
                console.log('Auto-loading campaign history...');
                loadCampaignHistory();
            }}
        }}
        async function saveConfig() {{
            const button = event.target;
            const originalText = button.textContent;
            
            try {{
                // Show loading state
                button.textContent = 'Saving...';
                button.classList.add('loading');
                button.disabled = true;
                
                const config = {{
                    email_service: 'ses',
                    aws_region: document.getElementById('awsRegion').value,
                    from_email: document.getElementById('fromEmail').value
                }};
                
                console.log('Saving config:', config);
                console.log('API URL:', API_URL);
                
                const response = await fetch(`${{API_URL}}/config`, {{
                    method: 'POST',
                    headers: {{'Content-Type': 'application/json'}},
                    body: JSON.stringify(config)
                }});
                
                console.log('Save response status:', response.status);
            
            const result = await response.json();
                
                if (result.success) {{
                    button.textContent = 'Saved!';
                    button.style.background = 'linear-gradient(135deg, var(--success-color), #059669)';
                    Toast.success('Configuration saved successfully!');
                    setTimeout(() => {{
                        button.textContent = originalText;
                        button.style.background = '';
                    }}, 2000);
                }} else {{
                    throw new Error(result.error);
                }}
                
            }} catch (error) {{
                console.error('Save config error:', error);
                button.textContent = 'Error';
                button.style.background = 'linear-gradient(135deg, var(--danger-color), #dc2626)';
                Toast.error(`Failed to save configuration: ${{error.message}}`);
                setTimeout(() => {{
                    button.textContent = originalText;
                    button.style.background = '';
                }}, 2000);
                
                // More specific error messages
                if (error.message.includes('Failed to fetch') || error.message.includes('fetch')) {{
                    alert('Network Error: Cannot connect to the API. Check if the Lambda function is deployed and the API Gateway URL is correct.\\n\\nAPI URL: ' + API_URL);
                }} else {{
                    alert('Error: ' + error.message);
                }}
            }} finally {{
                button.classList.remove('loading');
                button.disabled = false;
            }}
        }}
        
        let allContacts = [];
        let allGroups = [];
        let userSessionId = Math.random().toString(36).substr(2, 9);
        console.log('User session ID:', userSessionId);
        
        // Pagination state
        let paginationState = {{
            currentPage: 1,
            pageSize: 25,
            paginationKeys: [null], // Stack of LastEvaluatedKeys for each page
            hasNextPage: false,
            displayedContacts: []
        }};
        
        
        function showFormStatus(message, type = 'warning') {{
            const statusDiv = document.getElementById('formStatus');
            if (statusDiv) {{
                statusDiv.textContent = message;
                statusDiv.style.display = 'block';
                
                // Set color based on type
                if (type === 'error') {{
                    statusDiv.style.background = '#f8d7da';
                    statusDiv.style.borderColor = '#f5c6cb';
                    statusDiv.style.color = '#721c24';
                }} else if (type === 'success') {{
                    statusDiv.style.background = '#d4edda';
                    statusDiv.style.borderColor = '#c3e6cb';
                    statusDiv.style.color = '#155724';
                }}
                
                // Auto-hide after 5 seconds
                setTimeout(() => {{
                    statusDiv.style.display = 'none';
                }}, 5000);
            }}
        }}
        
        function checkFormAvailability() {{
            const campaignName = document.getElementById('campaignName');
            const subject = document.getElementById('subject');
            const body = document.getElementById('body');
            
            if (!campaignName || !subject || !body) {{
                console.error('Form elements not found');
                showFormStatus('Form elements not found. Please refresh the page.', 'error');
                return false;
            }}
            
            // Check if form is disabled or readonly
            if (campaignName.disabled || subject.disabled || body.disabled) {{
                console.warn('Form is currently disabled');
                showFormStatus('Form is currently being used by another user. Please wait and try again.', 'warning');
                return false;
            }}
            
            return true;
        }}
        
        function clearCampaignForm() {{
            if (!checkFormAvailability()) {{
                alert('Form is currently unavailable. Please refresh the page.');
                return;
            }}
            
            // Clear form fields (with null checks)
            const campaignName = document.getElementById('campaignName');
            if (campaignName) campaignName.value = '';
            
            const subject = document.getElementById('subject');
            if (subject) subject.value = '';
            
            // Clear Quill editor
            if (quillEditor) {{
                quillEditor.setContents([]);
            }}
            
            // Clear campaign filters
            clearAllCampaignFilters();
            
            // Clear attachments
            campaignAttachments = [];
            displayAttachments();
            
            // Clear user name field if it exists
            const userName = document.getElementById('userName');
            if (userName) userName.value = '';

            // Clear CC and BCC fields if they exist
            const campaignCc = document.getElementById('campaignCc');
            if (campaignCc) campaignCc.value = '';
            const campaignBcc = document.getElementById('campaignBcc');
            if (campaignBcc) campaignBcc.value = '';
            // Clear To field
            const campaignTo = document.getElementById('campaignTo');
            if (campaignTo) campaignTo.value = '';
            
            console.log('Campaign form cleared');
        }};
        
        // Helper to parse comma-separated email lists into arrays
        function parseEmails(input) {{
            if (!input) return [];
            return input.split(',').map(s => s.trim()).filter(s => s.length > 0);
        }}
        
        // Paste raw HTML into Quill editor
        function pasteRawHTML() {{
            const htmlContent = prompt(
                'Paste your HTML content below:\\n\\n' +
                '✅ Supports: HTML formatting, styles, tables, links\\n' +
                '✅ Images: Copy/paste images work (auto-converted to inline)\\n' +
                '✅ Placeholders: Use {{{{first_name}}}}, {{{{email}}}}, etc.\\n\\n' +
                'Your HTML:'
            );
            
            if (htmlContent === null) {{
                // User cancelled
                return;
            }}
            
            if (!htmlContent.trim()) {{
                alert('No HTML content provided');
                return;
            }}
            
            try {{
                console.log('Pasting raw HTML into Quill editor');
                console.log('HTML length:', htmlContent.length);
                
                // Quill's clipboard API to paste HTML
                const delta = quillEditor.clipboard.convert(htmlContent);
                quillEditor.setContents(delta, 'user');
                
                console.log('✅ HTML pasted successfully');
                
                // Show success message
                setTimeout(() => {{
                    alert(
                        '✅ HTML Content Pasted Successfully!\\n\\n' +
                        'Your HTML has been imported into the editor.\\n\\n' +
                        'Note: Quill preserves formatting but may simplify some complex styles.\\n\\n' +
                        'You can now edit the content or send the campaign.'
                    );
                }}, 100);
                
            }} catch (error) {{
                console.error('Error pasting HTML:', error);
                alert('Failed to paste HTML: ' + error.message);
            }}
        }}
        
        async function loadContacts(resetPagination = true) {{
            console.log('loadContacts called, resetPagination:', resetPagination);
            const button = event?.target || document.querySelector('button[onclick="loadContacts()"]');
            const originalText = button?.textContent || '🔄 Load Contacts';
            
            if (resetPagination) {{
                // Reset pagination to first page
                paginationState = {{
                    currentPage: 1,
                    pageSize: 25,  // Fixed page size (page size dropdown removed)
                    paginationKeys: [null],
                    hasNextPage: false,
                    displayedContacts: []
                }};
            }}
            
            try {{
                if (button) {{
                    button.textContent = '⏳ Loading...';
                    button.disabled = true;
                }}
                
                // Show skeleton loading state
                const tbody = document.querySelector('#contactsTable tbody');
                if (tbody) {{
                    tbody.innerHTML = '';
                    for (let i = 0; i < paginationState.pageSize; i++) {{
                        tbody.innerHTML += '<tr><td colspan="20" class="skeleton skeleton-row"></td></tr>';
                    }}
                }}
                
                // Get the pagination key for the current page
                const paginationKey = paginationState.paginationKeys[paginationState.currentPage - 1];
                
                // Build URL with pagination parameters
                let url = `${{API_URL}}/contacts?limit=${{paginationState.pageSize}}`;
                if (paginationKey) {{
                    url += `&lastKey=${{encodeURIComponent(JSON.stringify(paginationKey))}}`;
                }}
                
                console.log('Fetching contacts from:', url);
                const response = await fetch(url);
                console.log('Contacts response status:', response.status);
                
                if (!response.ok) {{
                    throw new Error(`HTTP ${{response.status}}: ${{response.statusText}}`);
                }}
                
                const result = await response.json();
                console.log('Contacts result:', result);
                
                paginationState.displayedContacts = result.contacts || [];
                paginationState.hasNextPage = result.lastEvaluatedKey ? true : false;
                
                // Store the lastEvaluatedKey for the next page
                if (result.lastEvaluatedKey && paginationState.paginationKeys.length === paginationState.currentPage) {{
                    paginationState.paginationKeys.push(result.lastEvaluatedKey);
                }}
                
                console.log('Loaded contacts count:', paginationState.displayedContacts.length);
                console.log('Has next page:', paginationState.hasNextPage);
                
                displayContacts(paginationState.displayedContacts);
                updatePaginationControls();
                
                if (button) {{
                    button.textContent = '✅ Loaded';
                    setTimeout(() => {{
                        button.textContent = originalText;
                    }}, 1500);
                }}
                
            }} catch (error) {{
                console.error('Error loading contacts:', error);
                const tbody = document.getElementById('contactsBody');
                tbody.innerHTML = '<tr><td colspan="3" style="text-align: center; color: var(--danger-color); padding: 40px;">Error loading contacts: ' + error.message + '</td></tr>';
                
                if (button) {{
                    button.textContent = 'Error';
                    setTimeout(() => {{
                        button.textContent = originalText;
                    }}, 2000);
                }}
            }} finally {{
                if (button) {{
                    button.disabled = false;
                }}
            }}
        }}
        
        function updatePaginationControls() {{
            // Update page info
            document.getElementById('pageInfo').textContent = `Page ${{paginationState.currentPage}}`;
            
            // Update prev button
            const prevBtn = document.getElementById('prevPageBtn');
            prevBtn.disabled = paginationState.currentPage === 1;
            prevBtn.style.background = paginationState.currentPage === 1 ? '#9ca3af' : '#6b7280';
            prevBtn.style.cursor = paginationState.currentPage === 1 ? 'not-allowed' : 'pointer';
            
            // Update next button
            const nextBtn = document.getElementById('nextPageBtn');
            nextBtn.disabled = !paginationState.hasNextPage;
            nextBtn.style.background = !paginationState.hasNextPage ? '#9ca3af' : '#3b82f6';
            nextBtn.style.cursor = !paginationState.hasNextPage ? 'not-allowed' : 'pointer';
        }}
        
        async function nextPage() {{
            if (!paginationState.hasNextPage) return;
            
            paginationState.currentPage++;
            await loadContacts(false);
        }}
        
        async function previousPage() {{
            if (paginationState.currentPage === 1) return;
            
            paginationState.currentPage--;
            await loadContacts(false);
        }}
        
        // changePageSize function removed - page size dropdown removed from UI (fixed at 25 contacts per page)
        
        async function loadAllContacts() {{
            await loadContacts();
            document.getElementById('filterType').value = '';
            document.getElementById('filterValueContainer').style.display = 'none';
            document.getElementById('nameSearch').value = '';
            applyContactFilter();
        }}
        
        async function loadGroupsFromDB() {{
            try {{
                console.log('Loading groups from DynamoDB...');
                console.log('API URL:', `${{API_URL}}/groups`);
                const response = await fetch(`${{API_URL}}/groups`);
                
                if (response.ok) {{
                    const result = await response.json();
                    allGroups = result.groups || [];
                    console.log('Loaded groups from API:', allGroups);
                    console.log('Number of groups found:', allGroups.length);
                }} else {{
                    console.error('Error loading groups. Status:', response.status);
                    console.error('Response:', await response.text());
                    alert('Warning: Could not load groups from database. Status: ' + response.status);
                }}
            }} catch (error) {{
                console.error('Error loading groups:', error);
                alert('Error loading groups: ' + error.message + '\\n\\nMake sure the /groups endpoint is configured in API Gateway.');
            }}
        }}
        
        async function loadContactsWithFilter() {{
            // Legacy function - now just loads all contacts and applies filter
            await loadContacts();
            await applyContactFilter();
        }}
        
        async function applyContactFilter() {{
            console.log('Applying contact filter from DynamoDB...', selectedFilterValues);
            
            // Clear the contacts table
            allContacts = [];
            displayContacts([]);
            
            // Show loading message
            const tbody = document.querySelector('#contactsTable tbody');
            tbody.innerHTML = '<tr><td colspan="20" style="text-align: center; padding: 40px; color: #6b7280; font-size: 14px;">⏳ Querying DynamoDB with filters...</td></tr>';
            
            // Check if any filters are selected
            const hasFilters = Object.keys(selectedFilterValues).length > 0;
            
            if (hasFilters) {{
                try {{
                    // Build query parameters for backend
                    const filters = Object.entries(selectedFilterValues)
                        .filter(([key, values]) => values && values.length > 0)
                        .map(([field, values]) => ({{
                            field: field,
                            values: values
                        }}));
                    
                    console.log('Querying DynamoDB with filters:', filters);
                    
                    // Call backend API with filters
                    const response = await fetch(`${{API_URL}}/contacts/filter`, {{
                        method: 'POST',
                        headers: {{
                            'Content-Type': 'application/json'
                        }},
                        body: JSON.stringify({{ filters: filters }})
                    }});
                    
                    if (!response.ok) {{
                        throw new Error(`HTTP ${{response.status}}: ${{response.statusText}}`);
                    }}
                    
                    const result = await response.json();
                    const filteredContacts = result.contacts || [];
                    
                    console.log(`Received ${{filteredContacts.length}} contacts from DynamoDB query`);
                    
                    // Update allContacts with filtered results
                    allContacts = filteredContacts;
                    
                    // Display the filtered results
                    displayContacts(filteredContacts);
                    
                    // Update status message
                    const filterCount = Object.values(selectedFilterValues).reduce((sum, vals) => sum + vals.length, 0);
                    const statusMsg = document.createElement('small');
                    statusMsg.style.cssText = 'color: #059669; font-weight: 600;';
                    statusMsg.textContent = `Showing ${{filteredContacts.length}} contact(s) from DynamoDB (${{filterCount}} filter(s) applied)`;
                    
                    const tagsContainer = document.getElementById('selectedValuesTags');
                    const existingStatus = tagsContainer.querySelector('.filter-status');
                    if (existingStatus) existingStatus.remove();
                    
                    statusMsg.className = 'filter-status';
                    tagsContainer.appendChild(statusMsg);
                    
                }} catch (error) {{
                    console.error('Error querying DynamoDB with filters:', error);
                    tbody.innerHTML = '<tr><td colspan="20" style="text-align: center; padding: 40px; color: #ef4444; font-size: 14px;">❌ Error loading filtered contacts: ' + error.message + '</td></tr>';
                }}
            }} else {{
                // No filters selected - load all contacts
                console.log('No filters selected - loading all contacts from DynamoDB');
                await loadContacts();
            }}
            
            // Reset pagination
            if (typeof paginationState !== 'undefined') {{
                paginationState.currentPage = 1;
                paginationState.lastKeys = [null];
            }}
        }}
        
        
        // Debounce search to avoid too many API calls while typing
        let searchTimeout;
        function debouncedSearch() {{
            clearTimeout(searchTimeout);
            const searchTerm = document.getElementById('nameSearch').value.trim();
            const searchResults = document.getElementById('searchResults');
            
            if (!searchTerm) {{
                // If empty, clear immediately and hide indicator
                hideSearchingIndicator();
                searchContactsByName();
                return;
            }}
            
            // Show "Typing..." while user is still typing
            if (searchTerm.length >= 2) {{
                searchResults.textContent = 'Typing...';
                searchResults.style.color = '#9ca3af';
            }}
            
            // Wait 500ms after user stops typing, then search
            searchTimeout = setTimeout(() => {{
                searchContactsByName();
            }}, 500);
        }}
        
        function updateFilterCount() {{
            // Legacy function - filter count is now displayed in the tags area
            // This is kept for compatibility with old code
        }}
        async function searchContactsByName() {{
            const searchTerm = document.getElementById('nameSearch').value.trim();
            const searchResults = document.getElementById('searchResults');
            const searchingIndicator = document.getElementById('searchingIndicator');
            
            if (!searchTerm) {{
                // Empty search - apply current filter or show all
                searchResults.textContent = '';
                hideSearchingIndicator();
                applyContactFilter();
                return;
            }}
            
            if (searchTerm.length < 2) {{
                searchResults.textContent = 'Enter at least 2 characters to search';
                hideSearchingIndicator();
                return;
            }}
            
            try {{
                console.log(`Searching DynamoDB for: "${{searchTerm}}"`);
                
                // Show searching indicator with fade-in
                showSearchingIndicator();
                searchResults.textContent = '';
                
                // Search DynamoDB via API
                const response = await fetch(`${{API_URL}}/contacts/search`, {{
                    method: 'POST',
                    headers: {{'Content-Type': 'application/json'}},
                    body: JSON.stringify({{ search_term: searchTerm }})
                }});
                
                console.log('Search response status:', response.status);
                console.log('Search response ok:', response.ok);
                
                if (response.ok) {{
                    const result = await response.json();
                    console.log('Search result:', result);
                    const searchedContacts = result.contacts || [];
                    
                    console.log(`✅ Found ${{searchedContacts.length}} contacts matching "${{searchTerm}}"`);
                    
                    // Apply category filter on search results if active
                    const filterType = document.getElementById('filterType').value;
                    const checkedBoxes = document.querySelectorAll('.filterCheckbox:checked');
                    
                    let finalContacts = searchedContacts;
                    
                    if (filterType && checkedBoxes.length > 0) {{
                        const selectedValues = Array.from(checkedBoxes).map(cb => cb.value);
                        finalContacts = searchedContacts.filter(contact => {{
                            const contactValue = getFieldValue(contact, filterType);
                            return contactValue && selectedValues.includes(contactValue);
                        }});
                        searchResults.textContent = `Found ${{finalContacts.length}} contact(s) matching "${{searchTerm}}" with selected filters`;
                    }} else {{
                        searchResults.textContent = `Found ${{finalContacts.length}} contact(s) matching "${{searchTerm}}"`;
                    }}
                    
                    searchResults.style.color = '#10b981';  // Green for success
                    displayContacts(finalContacts);
                    
                    // Hide searching indicator with fade-out
                    hideSearchingIndicator();
                }} else {{
                    const errorText = await response.text();
                    console.error('❌ Search failed:', response.status, errorText);
                    searchResults.textContent = `Search failed (HTTP ${{response.status}}). Check console for details.`;
                    searchResults.style.color = '#ef4444';  // Red for error
                    hideSearchingIndicator();
                }}
            }} catch (error) {{
                console.error('Search error:', error);
                searchResults.textContent = 'Search error: ' + error.message;
                searchResults.style.color = '#ef4444';  // Red for error
                hideSearchingIndicator();
            }}
        }}
        
        function showSearchingIndicator() {{
            const indicator = document.getElementById('searchingIndicator');
            indicator.classList.remove('hide');
            indicator.classList.add('show');
        }}
        
        function hideSearchingIndicator() {{
            const indicator = document.getElementById('searchingIndicator');
            indicator.classList.remove('show');
            indicator.classList.add('hide');
        }}
        
        function displayContacts(contacts) {{
            const tbody = document.getElementById('contactsBody');
            tbody.innerHTML = '';
            
            if (contacts && contacts.length > 0) {{
                contacts.forEach((contact, index) => {{
                const row = tbody.insertRow();
                row.setAttribute('data-email', contact.email);
                row.setAttribute('data-contact-id', contact.contact_id || contact.email);
                row.innerHTML = `
                    <td style="background: #dbeafe; font-weight: 600; color: #1e40af; border-right: 2px solid #60a5fa;">${{contact.email || ''}}</td>
                    <td contenteditable="true" data-field="first_name" class="editable-cell">${{contact.first_name || ''}}</td>
                    <td contenteditable="true" data-field="last_name" class="editable-cell">${{contact.last_name || ''}}</td>
                    <td contenteditable="true" data-field="title" class="editable-cell">${{contact.title || ''}}</td>
                    <td contenteditable="true" data-field="entity_type" class="editable-cell">${{contact.entity_type || ''}}</td>
                    <td contenteditable="true" data-field="state" class="editable-cell">${{contact.state || ''}}</td>
                    <td contenteditable="true" data-field="agency_name" class="editable-cell">${{contact.agency_name || ''}}</td>
                    <td contenteditable="true" data-field="sector" class="editable-cell">${{contact.sector || ''}}</td>
                    <td contenteditable="true" data-field="subsection" class="editable-cell">${{contact.subsection || ''}}</td>
                    <td contenteditable="true" data-field="phone" class="editable-cell">${{contact.phone || ''}}</td>
                    <td contenteditable="true" data-field="ms_isac_member" class="editable-cell yes-no-cell">${{contact.ms_isac_member || ''}}</td>
                    <td contenteditable="true" data-field="soc_call" class="editable-cell yes-no-cell">${{contact.soc_call || ''}}</td>
                    <td contenteditable="true" data-field="fusion_center" class="editable-cell yes-no-cell">${{contact.fusion_center || ''}}</td>
                    <td contenteditable="true" data-field="k12" class="editable-cell yes-no-cell">${{contact.k12 || ''}}</td>
                    <td contenteditable="true" data-field="water_wastewater" class="editable-cell yes-no-cell">${{contact.water_wastewater || ''}}</td>
                    <td contenteditable="true" data-field="weekly_rollup" class="editable-cell yes-no-cell">${{contact.weekly_rollup || ''}}</td>
                    <td contenteditable="true" data-field="alternate_email" class="editable-cell">${{contact.alternate_email || ''}}</td>
                    <td contenteditable="true" data-field="region" class="editable-cell">${{contact.region || ''}}</td>
                    <td style="position: sticky; right: 0; background: #f8fafc; border-left: 2px solid #cbd5e1; box-shadow: -2px 0 4px rgba(0,0,0,0.05);">
                        <button onclick="saveContactRow('${{contact.email}}')" class="btn-success" style="padding: 6px 12px; font-size: 12px; font-weight: 600; margin-right: 5px;">💾 Save</button>
                        <button onclick="deleteContactRow('${{contact.contact_id || contact.email}}')" class="btn-danger" style="padding: 6px 12px; font-size: 12px; font-weight: 600; background: #ef4444;">🗑️ Delete</button>
                    </td>
                `;
                
                // Add blur event to cells to detect changes
                const editableCells = row.querySelectorAll('.editable-cell');
                editableCells.forEach(cell => {{
                    cell.addEventListener('focus', function() {{
                        this.setAttribute('data-original', this.textContent);
                        this.style.background = '#fff3cd';
                    }});
                    cell.addEventListener('blur', function() {{
                        if (this.textContent !== this.getAttribute('data-original')) {{
                            this.style.background = '#fef3c7'; // Changed indicator
                            row.style.background = '#fffbeb';
                        }} else {{
                            this.style.background = '';
                        }}
                    }});
                }});
            }});
            }} else {{
                tbody.innerHTML = '<tr><td colspan="19" style="text-align: center; color: var(--gray-500); padding: 40px;">No contacts found. Add some contacts to get started!</td></tr>';
            }}
            
            // Update record count
            const recordCount = document.getElementById('recordCount');
            const startRecord = ((paginationState.currentPage - 1) * paginationState.pageSize) + 1;
            const endRecord = startRecord + contacts.length - 1;
            recordCount.textContent = `Showing records ${{startRecord}} - ${{endRecord}}`;
        }}
        
        function addEmptyRow() {{
            const tbody = document.getElementById('contactsBody');
            
            // Check if there's already a new row being added
            if (document.querySelector('tr.new-contact-row')) {{
                alert('Please complete or cancel the current new contact before adding another');
                return;
            }}
            
            // Insert new row at the top
            const row = tbody.insertRow(0);
            row.classList.add('new-contact-row');
            row.style.background = '#f0fdf4'; // Light green background
            
            row.innerHTML = `
                <td contenteditable="true" data-field="email" class="editable-cell" placeholder="email@example.com" style="background: #dcfce7; font-weight: 600; border-right: 2px solid #86efac;">
                    <span style="color: #9ca3af; font-style: italic;">email@example.com</span>
                </td>
                <td contenteditable="true" data-field="first_name" class="editable-cell" placeholder="First Name"></td>
                <td contenteditable="true" data-field="last_name" class="editable-cell" placeholder="Last Name"></td>
                <td contenteditable="true" data-field="title" class="editable-cell" placeholder="Title"></td>
                <td contenteditable="true" data-field="entity_type" class="editable-cell" placeholder="Entity Type"></td>
                <td contenteditable="true" data-field="state" class="editable-cell" placeholder="State"></td>
                <td contenteditable="true" data-field="agency_name" class="editable-cell" placeholder="Agency"></td>
                <td contenteditable="true" data-field="sector" class="editable-cell" placeholder="Sector"></td>
                <td contenteditable="true" data-field="subsection" class="editable-cell" placeholder="Subsection"></td>
                <td contenteditable="true" data-field="phone" class="editable-cell" placeholder="Phone"></td>
                <td contenteditable="true" data-field="ms_isac_member" class="editable-cell yes-no-cell" placeholder="Yes/No"></td>
                <td contenteditable="true" data-field="soc_call" class="editable-cell yes-no-cell" placeholder="Yes/No"></td>
                <td contenteditable="true" data-field="fusion_center" class="editable-cell yes-no-cell" placeholder="Yes/No"></td>
                <td contenteditable="true" data-field="k12" class="editable-cell yes-no-cell" placeholder="Yes/No"></td>
                <td contenteditable="true" data-field="water_wastewater" class="editable-cell yes-no-cell" placeholder="Yes/No"></td>
                <td contenteditable="true" data-field="weekly_rollup" class="editable-cell yes-no-cell" placeholder="Yes/No"></td>
                <td contenteditable="true" data-field="alternate_email" class="editable-cell" placeholder="Alt Email"></td>
                <td contenteditable="true" data-field="region" class="editable-cell" placeholder="Region"></td>
                <td style="position: sticky; right: 0; background: #f0fdf4; border-left: 2px solid #cbd5e1; box-shadow: -2px 0 4px rgba(0,0,0,0.05);">
                    <button onclick="saveNewContact()" class="btn-success" style="padding: 6px 12px; font-size: 12px; font-weight: 600; margin-right: 5px;">💾 Save</button>
                    <button onclick="cancelNewContact()" class="btn-danger" style="padding: 6px 12px; font-size: 12px; font-weight: 600; background: #ef4444;">❌ Cancel</button>
                </td>
            `;
            
            // Clear placeholder text on focus
            const emailCell = row.querySelector('td[data-field="email"]');
            emailCell.addEventListener('focus', function() {{
                if (this.textContent.trim() === 'email@example.com' || this.querySelector('span')) {{
                    this.textContent = '';
                    this.style.color = '#1e40af';
                }}
            }});
            
            // Focus on email field
            setTimeout(() => emailCell.focus(), 100);
            
            console.log('✅ New empty row added');
        }}
        
        function cancelNewContact() {{
            const newRow = document.querySelector('tr.new-contact-row');
            if (newRow) {{
                newRow.remove();
                console.log('❌ New contact cancelled');
            }}
        }}
        
        async function saveNewContact() {{
            try {{
                const row = document.querySelector('tr.new-contact-row');
                if (!row) {{
                    alert('New contact row not found');
                    return;
                }}
                
                // Get all cells
                const cells = row.querySelectorAll('.editable-cell');
                
                // Build contact object
                const contactData = {{}};
                let emailFound = false;
                
                cells.forEach(cell => {{
                    const field = cell.getAttribute('data-field');
                    let value = cell.textContent.trim();
                    
                    // Skip placeholder text
                    if (field === 'email' && (value === 'email@example.com' || !value)) {{
                        value = '';
                    }}
                    
                    if (field === 'email' && value) {{
                        emailFound = true;
                    }}
                    
                    contactData[field] = value;
                }});
                
                // Validate email
                if (!emailFound || !contactData.email) {{
                    alert('Email is required!');
                    return;
                }}
                
                console.log('Creating new contact:', contactData);
                
                // Show saving state
                const saveBtn = row.querySelector('.btn-success');
                const originalText = saveBtn.textContent;
                saveBtn.textContent = '⏳ Saving...';
                saveBtn.disabled = true;
                
                // Send POST request to create contact
                const response = await fetch(`${{API_URL}}/contacts`, {{
                    method: 'POST',
                    headers: {{'Content-Type': 'application/json'}},
                    body: JSON.stringify(contactData)
                }});
                
                const result = await response.json();
                
                if (result.success) {{
                    console.log('✅ New contact created');
                    
                    // Remove the new row
                    row.remove();
                    
                    // Show success message
                    alert('Contact added successfully!');
                    
                    // Reload contacts to show the new one
                    await loadContacts(false);
                }} else {{
                    throw new Error(result.error || 'Save failed');
                }}
                
            }} catch (error) {{
                console.error('❌ Error creating contact:', error);
                alert('Error creating contact: ' + error.message);
                
                const row = document.querySelector('tr.new-contact-row');
                if (row) {{
                    const saveBtn = row.querySelector('.btn-success');
                    saveBtn.textContent = '💾 Save';
                    saveBtn.disabled = false;
                }}
            }}
        }}
        
        function showDeleteConfirmation() {{
            return new Promise((resolve) => {{
                // Create modal overlay
                const overlay = document.createElement('div');
                overlay.style.cssText = `
                    position: fixed;
                    top: 0;
                    left: 0;
                    width: 100%;
                    height: 100%;
                    background: rgba(0, 0, 0, 0.5);
                    display: flex;
                    justify-content: center;
                    align-items: center;
                    z-index: 10000;
                    animation: fadeIn 0.2s ease-in-out;
                `;
                
                // Create confirmation dialog
                const dialog = document.createElement('div');
                dialog.style.cssText = `
                    background: white;
                    border-radius: 12px;
                    padding: 30px;
                    max-width: 450px;
                    box-shadow: 0 10px 40px rgba(0, 0, 0, 0.3);
                    animation: slideIn 0.3s ease-out;
                `;
                
                dialog.innerHTML = `
                    <div style="text-align: center;">
                        <div style="font-size: 48px; margin-bottom: 15px;">⚠️</div>
                        <h3 style="margin: 0 0 10px 0; color: #1f2937; font-size: 18px; font-weight: 600;">
                            JCDC Bulk Email asks
                        </h3>
                        <p style="margin: 0 0 25px 0; color: #6b7280; font-size: 15px; line-height: 1.5;">
                            Are you sure you want to delete this contact?<br>
                            <strong>This action cannot be undone.</strong>
                        </p>
                        <div style="display: flex; gap: 12px; justify-content: center;">
                            <button id="cancelDelete" style="
                                padding: 12px 28px;
                                background: #f3f4f6;
                                color: #374151;
                                border: none;
                                border-radius: 8px;
                                font-size: 15px;
                                font-weight: 600;
                                cursor: pointer;
                                transition: all 0.2s;
                            ">Cancel</button>
                            <button id="confirmDelete" style="
                                padding: 12px 28px;
                                background: #ef4444;
                                color: white;
                                border: none;
                                border-radius: 8px;
                                font-size: 15px;
                                font-weight: 600;
                                cursor: pointer;
                                transition: all 0.2s;
                            ">Delete</button>
                        </div>
                    </div>
                `;
                
                overlay.appendChild(dialog);
                document.body.appendChild(overlay);
                
                // Add hover effects
                const cancelBtn = dialog.querySelector('#cancelDelete');
                const confirmBtn = dialog.querySelector('#confirmDelete');
                
                cancelBtn.onmouseover = () => cancelBtn.style.background = '#e5e7eb';
                cancelBtn.onmouseout = () => cancelBtn.style.background = '#f3f4f6';
                confirmBtn.onmouseover = () => confirmBtn.style.background = '#dc2626';
                confirmBtn.onmouseout = () => confirmBtn.style.background = '#ef4444';
                
                // Handle button clicks
                cancelBtn.onclick = () => {{
                    overlay.style.animation = 'fadeOut 0.2s ease-in-out';
                    setTimeout(() => {{
                        document.body.removeChild(overlay);
                        resolve(false);
                    }}, 200);
                }};
                
                confirmBtn.onclick = () => {{
                    overlay.style.animation = 'fadeOut 0.2s ease-in-out';
                    setTimeout(() => {{
                        document.body.removeChild(overlay);
                        resolve(true);
                    }}, 200);
                }};
                
                // Add animations
                const style = document.createElement('style');
                style.textContent = `
                    @keyframes fadeIn {{
                        from {{ opacity: 0; }}
                        to {{ opacity: 1; }}
                    }}
                    @keyframes fadeOut {{
                        from {{ opacity: 1; }}
                        to {{ opacity: 0; }}
                    }}
                    @keyframes slideIn {{
                        from {{ transform: translateY(-20px); opacity: 0; }}
                        to {{ transform: translateY(0); opacity: 1; }}
                    }}
                `;
                document.head.appendChild(style);
            }});
        }}
        
        async function deleteContactRow(contactId) {{
            try {{
                // Custom confirmation using modal
                const confirmed = await showDeleteConfirmation();
                if (!confirmed) {{
                    return;
                }}
                
                console.log('Deleting contact:', contactId);
                
                const response = await fetch(`${{API_URL}}/contacts?contact_id=${{encodeURIComponent(contactId)}}`, {{
                    method: 'DELETE',
                    headers: {{
                        'Content-Type': 'application/json'
                    }}
                }});
                
                console.log('Delete response status:', response.status);
                
                if (response.ok) {{
                    // Show success toast that auto-fades (no OK button needed)
                    Toast.success('✅ Contact deleted successfully', 3000);
                    
                    // Remove the row from the table
                    const row = document.querySelector(`tr[data-contact-id="${{contactId}}"]`);
                    if (row) {{
                        row.remove();
                    }}
                    
                    // Update the record count
                    const recordCount = document.getElementById('recordCount');
                    if (recordCount) {{
                        const currentCount = parseInt(recordCount.textContent.match(/\\d+/)[0] || 0);
                        recordCount.textContent = `${{currentCount - 1}} records`;
                    }}
                }} else {{
                    const errorData = await response.json();
                    Toast.error(`Failed to delete contact: ${{errorData.error || 'Unknown error'}}`);
                }}
            }} catch (error) {{
                console.error('Error deleting contact:', error);
                Toast.error('Failed to delete contact. Please try again.');
            }}
        }}
        async function saveContactRow(email) {{
            try {{
                // Find the row with this email
                const row = document.querySelector(`tr[data-email="${{email}}"]`);
                if (!row) {{
                    Toast.error('Row not found');
                    return;
                }}
                
                // Get contact_id from row attribute
                const contactId = row.getAttribute('data-contact-id');
                
                // Get all editable cells in this row
                const cells = row.querySelectorAll('.editable-cell');
                
                // Build updated contact object
                const contactData = {{
                    email: email,
                    contact_id: contactId  // Use actual contact_id from DynamoDB
                }};
                
                cells.forEach(cell => {{
                    const field = cell.getAttribute('data-field');
                    const value = cell.textContent.trim();
                    contactData[field] = value;
                }});
                
                console.log('Saving contact:', contactData);
                
                // Show saving state
                const button = row.querySelector('button');
                const originalText = button.textContent;
                button.textContent = '⏳ Saving...';
                button.disabled = true;
                
                // Send PUT request to update contact
                const response = await fetch(`${{API_URL}}/contacts`, {{
                    method: 'PUT',
                    headers: {{'Content-Type': 'application/json'}},
                    body: JSON.stringify(contactData)
                }});
                
                const result = await response.json();
                
                if (result.success) {{
                    button.textContent = '✅ Saved';
                    row.style.background = '#d1fae5'; // Success green
                    Toast.success('Contact updated successfully!', 3000);
                    
                    // Reset cell backgrounds
                    cells.forEach(cell => {{
                        cell.style.background = '';
                    }});
                    
                    setTimeout(() => {{
                        button.textContent = originalText;
                        row.style.background = '';
                    }}, 2000);
                    
                    console.log('Contact saved successfully');
                }} else {{
                    throw new Error(result.error || 'Save failed');
                }}
                
            }} catch (error) {{
                console.error('Error saving contact:', error);
                alert('Error saving contact: ' + error.message);
                
                const row = document.querySelector(`tr[data-email="${{email}}"]`);
                if (row) {{
                    const button = row.querySelector('button');
                    button.textContent = '❌ Error';
                    setTimeout(() => {{
                        button.textContent = '💾 Save';
                    }}, 2000);
                }}
            }} finally {{
                const row = document.querySelector(`tr[data-email="${{email}}"]`);
                if (row) {{
                    const button = row.querySelector('button');
                    button.disabled = false;
                }}
            }}
        }}
        
        function showAddContact() {{
            document.getElementById('addContactForm').classList.remove('hidden');
        }}
        
        function hideAddContact() {{
            document.getElementById('addContactForm').classList.add('hidden');
        }}
        
        function editContact(email) {{
            const contact = allContacts.find(c => c.email === email);
            if (!contact) {{
                alert('Contact not found');
                return;
            }}
            
            // Populate edit form with contact data
            document.getElementById('editEmail').value = contact.email || '';
            document.getElementById('editFirstName').value = contact.first_name || '';
            document.getElementById('editLastName').value = contact.last_name || '';
            document.getElementById('editTitle').value = contact.title || '';
            document.getElementById('editEntityType').value = contact.entity_type || '';
            document.getElementById('editState').value = contact.state || '';
            document.getElementById('editAgencyName').value = contact.agency_name || '';
            document.getElementById('editSector').value = contact.sector || '';
            document.getElementById('editSubsection').value = contact.subsection || '';
            document.getElementById('editPhone').value = contact.phone || '';
            document.getElementById('editMsIsacMember').value = contact.ms_isac_member || '';
            document.getElementById('editSocCall').value = contact.soc_call || '';
            document.getElementById('editFusionCenter').value = contact.fusion_center || '';
            document.getElementById('editK12').value = contact.k12 || '';
            document.getElementById('editWaterWastewater').value = contact.water_wastewater || '';
            document.getElementById('editWeeklyRollup').value = contact.weekly_rollup || '';
            document.getElementById('editAlternateEmail').value = contact.alternate_email || '';
            document.getElementById('editRegion').value = contact.region || '';
            
            // Show edit form
            document.getElementById('editContactForm').classList.remove('hidden');
        }}
        
        function hideEditContact() {{
            document.getElementById('editContactForm').classList.add('hidden');
        }}
        
        async function saveContactEdit() {{
            const email = document.getElementById('editEmail').value;
            const contactData = {{
                email: email,
                first_name: document.getElementById('editFirstName').value,
                last_name: document.getElementById('editLastName').value,
                title: document.getElementById('editTitle').value,
                entity_type: document.getElementById('editEntityType').value,
                state: document.getElementById('editState').value,
                agency_name: document.getElementById('editAgencyName').value,
                sector: document.getElementById('editSector').value,
                subsection: document.getElementById('editSubsection').value,
                phone: document.getElementById('editPhone').value,
                ms_isac_member: document.getElementById('editMsIsacMember').value,
                soc_call: document.getElementById('editSocCall').value,
                fusion_center: document.getElementById('editFusionCenter').value,
                k12: document.getElementById('editK12').value,
                water_wastewater: document.getElementById('editWaterWastewater').value,
                weekly_rollup: document.getElementById('editWeeklyRollup').value,
                alternate_email: document.getElementById('editAlternateEmail').value,
                region: document.getElementById('editRegion').value
            }};
            
            try {{
                const response = await fetch(`${{API_URL}}/contacts`, {{
                    method: 'PUT',
                    headers: {{'Content-Type': 'application/json'}},
                    body: JSON.stringify(contactData)
                }});
                
                const result = await response.json();
                if (result.success) {{
                    hideEditContact();
                    loadContacts(); // Refresh the contacts list
                    // loadGroupsFromDB(); // Disabled - groups feature removed
                    alert('Contact updated successfully!');
                }} else {{
                    alert('Error updating contact: ' + (result.error || 'Unknown error'));
                }}
            }} catch (error) {{
                console.error('Error updating contact:', error);
                alert('Error updating contact: ' + error.message);
            }}
        }}
        
        async function addContact() {{
            const contact = {{
                email: document.getElementById('newEmail').value,
                first_name: document.getElementById('newFirstName').value,
                last_name: document.getElementById('newLastName').value,
                title: document.getElementById('newTitle').value,
                entity_type: document.getElementById('newEntityType').value,
                state: document.getElementById('newState').value,
                agency_name: document.getElementById('newAgencyName').value,
                sector: document.getElementById('newSector').value,
                subsection: document.getElementById('newSubsection').value,
                phone: document.getElementById('newPhone').value,
                ms_isac_member: document.getElementById('newMsIsacMember').value,
                soc_call: document.getElementById('newSocCall').value,
                fusion_center: document.getElementById('newFusionCenter').value,
                k12: document.getElementById('newK12').value,
                water_wastewater: document.getElementById('newWaterWastewater').value,
                weekly_rollup: document.getElementById('newWeeklyRollup').value,
                alternate_email: document.getElementById('newAlternateEmail').value,
                region: document.getElementById('newRegion').value
            }};
            
            const response = await fetch(`${{API_URL}}/contacts`, {{
                method: 'POST',
                headers: {{'Content-Type': 'application/json'}},
                body: JSON.stringify(contact)
            }});
            
            const result = await response.json();
            if (result.success) {{
                hideAddContact();
                loadContacts();
                // loadGroupsFromDB(); // Disabled - groups feature removed
                // Clear form
                document.getElementById('newEmail').value = '';
                document.getElementById('newFirstName').value = '';
                document.getElementById('newLastName').value = '';
                document.getElementById('newTitle').value = '';
                document.getElementById('newEntityType').value = '';
                document.getElementById('newState').value = '';
                document.getElementById('newAgencyName').value = '';
                document.getElementById('newSector').value = '';
                document.getElementById('newSubsection').value = '';
                document.getElementById('newPhone').value = '';
                document.getElementById('newMsIsacMember').value = '';
                document.getElementById('newSocCall').value = '';
                document.getElementById('newFusionCenter').value = '';
                document.getElementById('newK12').value = '';
                document.getElementById('newWaterWastewater').value = '';
                document.getElementById('newWeeklyRollup').value = '';
                document.getElementById('newAlternateEmail').value = '';
                document.getElementById('newRegion').value = '';
            }}
        }}
        
        async function viewContact(email) {{
            const response = await fetch(`${{API_URL}}/contacts`);
            const result = await response.json();
            const contact = result.contacts.find(c => c.email === email);
            
            if (contact) {{
                alert(`Contact Details:\\n\\n` +
                    `Email: ${{contact.email}}\\n` +
                    `Name: ${{contact.first_name}} ${{contact.last_name}}\\n` +
                    `Title: ${{contact.title || 'N/A'}}\\n` +
                    `Entity Type: ${{contact.entity_type || 'N/A'}}\\n` +
                    `State: ${{contact.state || 'N/A'}}\\n` +
                    `Agency: ${{contact.agency_name || 'N/A'}}\\n` +
                    `Sector: ${{contact.sector || 'N/A'}}\\n` +
                    `Subsection: ${{contact.subsection || 'N/A'}}\\n` +
                    `Phone: ${{contact.phone || 'N/A'}}\\n` +
                    `MS-ISAC Member: ${{contact.ms_isac_member || 'N/A'}}\\n` +
                    `SOC Call: ${{contact.soc_call || 'N/A'}}\\n` +
                    `Fusion Center: ${{contact.fusion_center || 'N/A'}}\\n` +
                    `K-12: ${{contact.k12 || 'N/A'}}\\n` +
                    `Water/Wastewater: ${{contact.water_wastewater || 'N/A'}}\\n` +
                    `Weekly Rollup: ${{contact.weekly_rollup || 'N/A'}}\\n` +
                    `Alternate Email: ${{contact.alternate_email || 'N/A'}}\\n` +
                    `Region: ${{contact.region || 'N/A'}}\\n` +
                    `Group: ${{contact.group || 'N/A'}}`
                );
            }}
        }}
        
        async function deleteContact(email) {{
            if (confirm('Delete contact?')) {{
                await fetch(`${{API_URL}}/contacts?email=${{encodeURIComponent(email)}}`, {{method: 'DELETE'}});
                loadContacts();
            }}
        }}
        
        // Global variable to track CSV upload cancellation
        let csvUploadCancelled = false;
        
        async function uploadCSV() {{
            const file = document.getElementById('csvFile').files[0];
            if (!file) return;
            
            csvUploadCancelled = false;
            
            console.log('Starting batch CSV upload...', file.name);
            
            // Show progress bar
            document.getElementById('csvUploadProgress').classList.remove('hidden');
            
            try {{
                const text = await file.text();
                const lines = text.split('\\n').filter(line => line.trim());
                
                console.log('Total lines in CSV:', lines.length);
            
            if (lines.length < 2) {{
                alert('CSV file must have at least a header row and one data row');
                    hideCSVProgress();
                return;
            }}
            
                // Better CSV parsing - handle quoted fields
                function parseCSVLine(line) {{
                    const result = [];
                    let current = '';
                    let inQuotes = false;
                    
                    for (let i = 0; i < line.length; i++) {{
                        const char = line[i];
                        
                        if (char === '"') {{
                            inQuotes = !inQuotes;
                        }} else if (char === ',' && !inQuotes) {{
                            result.push(current.trim());
                            current = '';
                        }} else {{
                            current += char;
                        }}
                    }}
                    result.push(current.trim());
                    return result;
                }}
                
                const headers = parseCSVLine(lines[0]).map(h => h.trim().toLowerCase());
                console.log('CSV Headers:', headers);
                
                // Parse all contacts first
                const allContacts = [];
            for (let i = 1; i < lines.length; i++) {{
                    const values = parseCSVLine(lines[i]);
                
                    if (values.length !== headers.length) {{
                        console.warn(`Row ${{i}}: Column count mismatch. Got ${{values.length}}, expected ${{headers.length}}`);
                        continue;
                    }}
                
                const contact = {{}};
                headers.forEach((header, index) => {{
                    // Map CSV headers to contact fields
                    const fieldMap = {{
                        'email': 'email',
                        'email_address': 'email',
                            'email address': 'email',
                        'first_name': 'first_name',
                        'firstname': 'first_name',
                        'first': 'first_name',
                        'last_name': 'last_name',
                        'lastname': 'last_name',
                        'last': 'last_name',
                        'title': 'title',
                        'entity_type': 'entity_type',
                        'entitytype': 'entity_type',
                        'state': 'state',
                        'agency_name': 'agency_name',
                        'agencyname': 'agency_name',
                        'agency': 'agency_name',
                        'sector': 'sector',
                        'subsection': 'subsection',
                        'phone': 'phone',
                        'phone_number': 'phone',
                        'ms_isac_member': 'ms_isac_member',
                        'ms-isac': 'ms_isac_member',
                        'msisac': 'ms_isac_member',
                        'soc_call': 'soc_call',
                        'soc': 'soc_call',
                        'fusion_center': 'fusion_center',
                        'fusion': 'fusion_center',
                        'k12': 'k12',
                        'k-12': 'k12',
                        'water_wastewater': 'water_wastewater',
                        'water/wastewater': 'water_wastewater',
                        'water': 'water_wastewater',
                        'weekly_rollup': 'weekly_rollup',
                        'weekly': 'weekly_rollup',
                        'rollup': 'weekly_rollup',
                        'alternate_email': 'alternate_email',
                        'alt_email': 'alternate_email',
                        'region': 'region',
                        'group': 'group'
                    }};
                    
                    const fieldName = fieldMap[header];
                    if (fieldName) {{
                        contact[fieldName] = values[index];
                    }}
                }});
                
                if (contact.email) {{
                        allContacts.push(contact);
                    }}
                }}
                
                console.log(`Parsed ${{allContacts.length}} valid contacts from CSV`);
                
                if (allContacts.length === 0) {{
                    alert('No valid contacts found in CSV file');
                    hideCSVProgress();
                    return;
                }}
                
                // Process in batches of 25 (DynamoDB batch limit)
                const BATCH_SIZE = 25;
                let imported = 0;
                let errors = 0;
                const totalBatches = Math.ceil(allContacts.length / BATCH_SIZE);
                const failedBatches = [];  // Track failed batches
                
                updateCSVProgress(0, allContacts.length, 'Starting import...');
                
                for (let batchNum = 0; batchNum < totalBatches; batchNum++) {{
                    // Check if cancelled
                    if (csvUploadCancelled) {{
                        console.log('CSV upload cancelled by user');
                        alert(`Import cancelled.\\nImported: ${{imported}} contacts\\nRemaining: ${{allContacts.length - imported}}`);
                        hideCSVProgress();
                        return;
                    }}
                    
                    const start = batchNum * BATCH_SIZE;
                    const end = Math.min(start + BATCH_SIZE, allContacts.length);
                    const batch = allContacts.slice(start, end);
                    
                    console.log(`Processing batch ${{batchNum + 1}}/${{totalBatches}}: contacts ${{start + 1}}-${{end}}`);
                    
                    try {{
                        const response = await fetch(`${{API_URL}}/contacts/batch`, {{
                            method: 'POST',
                            headers: {{'Content-Type': 'application/json'}},
                            body: JSON.stringify({{ contacts: batch }})
                        }});
                        
                        if (response.ok) {{
                            const result = await response.json();
                            imported += result.imported || 0;
                            errors += result.unprocessed || 0;
                            
                            const percentage = Math.round((imported / allContacts.length) * 100);
                            updateCSVProgress(imported, allContacts.length, 
                                `Batch ${{batchNum + 1}}/${{totalBatches}} - Imported: ${{imported}}, Errors: ${{errors}}`);
                            
                            console.log(`✓ Batch ${{batchNum + 1}} complete: +${{result.imported}} imported, ${{result.unprocessed}} failed`);
                        }} else {{
                            const errorText = await response.text();
                            console.error(`Batch ${{batchNum + 1}} failed:`, response.status, errorText);
                            errors += batch.length;
                            
                            // Track failed batch details
                            failedBatches.push({{
                                batchNum: batchNum + 1,
                                rowStart: start + 1,
                                rowEnd: end,
                                contacts: batch,
                                error: `HTTP ${{response.status}}: ${{errorText}}`
                            }});
                            
                            updateCSVProgress(imported, allContacts.length, 
                                `Batch ${{batchNum + 1}}/${{totalBatches}} FAILED - Imported: ${{imported}}, Errors: ${{errors}}`);
                        }}
                    }} catch (e) {{
                        console.error(`Batch ${{batchNum + 1}} exception:`, e);
                        errors += batch.length;
                        
                        // Track failed batch details
                        failedBatches.push({{
                            batchNum: batchNum + 1,
                            rowStart: start + 1,
                            rowEnd: end,
                            contacts: batch,
                            error: e.message
                        }});
                        
                        updateCSVProgress(imported, allContacts.length, 
                            `Batch ${{batchNum + 1}}/${{totalBatches}} ERROR - Imported: ${{imported}}, Errors: ${{errors}}`);
                    }}
                    
                    // Small delay to avoid overwhelming the API
                    await new Promise(resolve => setTimeout(resolve, 100));
                }}
                
                console.log('Batch CSV Upload Complete. Imported:', imported, 'Errors:', errors);
                
                // Log failed batches details
                if (failedBatches.length > 0) {{
                    console.log('\\n=== FAILED BATCHES DETAILS ===');
                    failedBatches.forEach(fb => {{
                        console.log(`\\nBatch ${{fb.batchNum}} (Rows ${{fb.rowStart}}-${{fb.rowEnd}}):`);
                        console.log(`  Error: ${{fb.error}}`);
                        console.log(`  Failed contacts:`, fb.contacts);
                    }});
                    console.log('\\n=== END FAILED BATCHES ===\\n');
                    
                    // Create downloadable CSV of failed rows
                    window.failedContacts = failedBatches.flatMap(fb => fb.contacts);
                    console.log('To download failed contacts, run: downloadFailedContacts()');
                }}
                
                hideCSVProgress();
                
                let message = `CSV Import Complete!\\n\\nImported: ${{imported}} contacts\\nErrors: ${{errors}}\\n\\nProcessed ${{totalBatches}} batches of up to 25 contacts each.`;
                
                if (failedBatches.length > 0) {{
                    message += `\\n\\n⚠️ ${{failedBatches.length}} batches failed (${{errors}} contacts).`;
                    message += `\\n\\nTo see failed rows:\\n1. Open Console (F12)\\n2. Look for "FAILED BATCHES DETAILS"\\n3. Run: downloadFailedContacts()`;
                }}
                
                alert(message);
            loadContacts();
                // loadGroupsFromDB(); // Disabled - groups feature removed
                
            }} catch (error) {{
                console.error('CSV upload error:', error);
                hideCSVProgress();
                alert('Error during CSV import: ' + error.message);
            }}
        }}
        
        function updateCSVProgress(current, total, message) {{
            const percentage = Math.round((current / total) * 100);
            const progressBar = document.getElementById('csvProgressBar');
            const progressText = document.getElementById('csvProgressText');
            
            progressBar.style.width = percentage + '%';
            progressBar.textContent = percentage + '%';
            progressText.textContent = message + ` (${{current}} / ${{total}})`;
        }}
        
        function hideCSVProgress() {{
            document.getElementById('csvUploadProgress').classList.add('hidden');
            document.getElementById('csvProgressBar').style.width = '0%';
            document.getElementById('csvProgressBar').textContent = '';
            document.getElementById('csvProgressText').textContent = '';
        }}
        
        function cancelCSVUpload() {{
            if (confirm('Are you sure you want to cancel the import? Progress will be saved up to this point.')) {{
                csvUploadCancelled = true;
            }}
        }}
        
        function downloadFailedContacts() {{
            if (!window.failedContacts || window.failedContacts.length === 0) {{
                console.log('No failed contacts to download. Import completed successfully or no errors were tracked.');
                return;
            }}
            
            // Create CSV content
            const headers = ['email', 'first_name', 'last_name', 'title', 'entity_type', 'state', 'agency_name', 
                           'sector', 'subsection', 'phone', 'ms_isac_member', 'soc_call', 'fusion_center', 
                           'k12', 'water_wastewater', 'weekly_rollup', 'alternate_email', 'region', 'group'];
            
            let csvContent = headers.join(',') + '\\n';
            
            window.failedContacts.forEach(contact => {{
                const row = headers.map(header => {{
                    const value = contact[header] || '';
                    // Escape values that contain commas or quotes
                    if (value.includes(',') || value.includes('"')) {{
                        return '"' + value.replace(/"/g, '""') + '"';
                    }}
                    return value;
                }});
                csvContent += row.join(',') + '\\n';
            }});
            
            // Create download link
            const blob = new Blob([csvContent], {{ type: 'text/csv;charset=utf-8;' }});
            const link = document.createElement('a');
            const url = URL.createObjectURL(blob);
            
            link.setAttribute('href', url);
            link.setAttribute('download', 'failed_contacts_' + new Date().toISOString().slice(0,10) + '.csv');
            link.style.visibility = 'hidden';
            
            document.body.appendChild(link);
            link.click();
            document.body.removeChild(link);
            
            console.log(`Downloaded ${{window.failedContacts.length}} failed contacts to CSV file`);
        }}
        
        // Campaign Filter State
        let currentCampaignFilterType = null;
        let selectedCampaignFilterValues = {{}};  // {{filterType: [values]}}
        let campaignFilteredContacts = null;  // null = no filter applied, [] = filter applied but no results, [...] = filtered contacts
        
        async function selectCampaignFilterType(filterType) {{
            console.log('Campaign filter type selected:', filterType, 'Current type:', currentCampaignFilterType);
            
            const countDisplay = document.getElementById('campaignContactCount');
            const countNumber = document.getElementById('campaignContactCountNumber');
            
            // Allow toggling off by clicking the same button (including "All")
            if (currentCampaignFilterType === filterType) {{
                console.log('Toggling off current campaign filter type');
                currentCampaignFilterType = null;
                document.getElementById('campaignAvailableValuesArea').style.display = 'none';
                countDisplay.style.display = 'none';
                updateCampaignButtonStyles();
                return;
            }}
            
            currentCampaignFilterType = filterType;
            console.log('New current campaign filter type:', currentCampaignFilterType);
            updateCampaignButtonStyles();
            
            // If "All" is selected, get count from DynamoDB and display
            if (filterType === '') {{
                document.getElementById('campaignAvailableValuesArea').style.display = 'none';
                
                // Fetch all contacts count from DynamoDB
                try {{
                    console.log('Fetching all contacts count from DynamoDB...');
                    const response = await fetch(`${{API_URL}}/contacts?limit=1`);
                    if (!response.ok) {{
                        throw new Error(`HTTP ${{response.status}}: ${{response.statusText}}`);
                    }}
                    const data = await response.json();
                    
                    // Use the scan to get actual count
                    const countResponse = await fetch(`${{API_URL}}/contacts?limit=10000`);
                    if (!countResponse.ok) {{
                        throw new Error(`HTTP ${{countResponse.status}}: ${{countResponse.statusText}}`);
                    }}
                    const countData = await countResponse.json();
                    const totalContacts = (countData.contacts || []).length;
                    
                    // Display the count
                    countNumber.textContent = totalContacts;
                    countDisplay.style.display = 'block';
                    console.log(`Total contacts in DynamoDB: ${{totalContacts}}`);
                }} catch (error) {{
                    console.error('Error fetching contacts count:', error);
                    countDisplay.style.display = 'none';
                }}
                return;
            }}
            
            // Show loading state
            const availableValuesList = document.getElementById('campaignAvailableValuesList');
            const availableCount = document.getElementById('campaignAvailableCount');
            availableValuesList.innerHTML = '<small style="color: #6b7280;">Loading values...</small>';
            document.getElementById('campaignAvailableValuesArea').style.display = 'block';
            
            try {{
                // Call the backend /contacts/distinct endpoint
                console.log(`Fetching distinct values for campaign: ${{filterType}}`);
                const response = await fetch(`${{API_URL}}/contacts/distinct?field=${{encodeURIComponent(filterType)}}`);
                
                if (!response.ok) {{
                    throw new Error(`HTTP ${{response.status}}: ${{response.statusText}}`);
                }}
                
                const data = await response.json();
                console.log('Distinct values received for campaign:', data);
                
                const distinctValues = data.values || [];
                
                // Populate available values as clickable buttons
                availableValuesList.innerHTML = '';
                if (distinctValues.length === 0) {{
                    availableValuesList.innerHTML = '<small style="color: #ef4444;">No values found for this field</small>';
                    availableCount.textContent = '0 values available';
                }} else {{
                    distinctValues.forEach(value => {{
                        const btn = document.createElement('button');
                        btn.textContent = value;
                        btn.onclick = () => addCampaignFilterValue(filterType, value);
                        btn.style.cssText = 'padding: 6px 12px; background: #3b82f6; color: white; border: none; border-radius: 6px; font-size: 12px; cursor: pointer; transition: all 0.2s;';
                        btn.onmouseover = () => {{ btn.style.background = '#2563eb'; }};
                        btn.onmouseout = () => {{ btn.style.background = '#3b82f6'; }};
                        availableValuesList.appendChild(btn);
                    }});
                    availableCount.textContent = `${{distinctValues.length}} value(s) available`;
                }}
            }} catch (error) {{
                console.error('Error loading campaign distinct values:', error);
                availableValuesList.innerHTML = `<small style="color: #ef4444;">Error: ${{error.message}}</small>`;
                availableCount.textContent = '';
            }}
        }}
        
        function addCampaignFilterValue(filterType, value) {{
            if (!selectedCampaignFilterValues[filterType]) {{
                selectedCampaignFilterValues[filterType] = [];
            }}
            
            if (!selectedCampaignFilterValues[filterType].includes(value)) {{
                selectedCampaignFilterValues[filterType].push(value);
                console.log('Added campaign filter value:', filterType, value);
                updateCampaignSelectedValuesTags();
            }}
        }}
        
        function removeCampaignFilterValue(filterType, value) {{
            if (selectedCampaignFilterValues[filterType]) {{
                selectedCampaignFilterValues[filterType] = selectedCampaignFilterValues[filterType].filter(v => v !== value);
                if (selectedCampaignFilterValues[filterType].length === 0) {{
                    delete selectedCampaignFilterValues[filterType];
                }}
                console.log('Removed campaign filter value:', filterType, value);
                updateCampaignSelectedValuesTags();
            }}
        }}
        
        function updateCampaignSelectedValuesTags() {{
            const tagsContainer = document.getElementById('campaignSelectedValuesTags');
            tagsContainer.innerHTML = '';
            
            const hasFilters = Object.keys(selectedCampaignFilterValues).length > 0;
            
            if (!hasFilters) {{
                tagsContainer.innerHTML = '<small style="color: #9ca3af; font-style: italic;">No filters selected - will send to all contacts</small>';
                return;
            }}
            
            // Display all selected filters as tags
            for (const [filterType, values] of Object.entries(selectedCampaignFilterValues)) {{
                values.forEach(value => {{
                    const tag = document.createElement('div');
                    tag.style.cssText = 'display: inline-flex; align-items: center; padding: 6px 10px; background: linear-gradient(135deg, #3b82f6, #2563eb); color: white; border-radius: 6px; font-size: 12px; font-weight: 600;';
                    tag.innerHTML = `
                        <span style="margin-right: 8px;">${{filterType}}: ${{value}}</span>
                        <button onclick="removeCampaignFilterValue('${{filterType}}', '${{value}}')" style="background: rgba(255,255,255,0.3); border: none; border-radius: 50%; width: 18px; height: 18px; min-width: 18px; max-width: 18px; cursor: pointer; display: flex; align-items: center; justify-content: center; font-size: 14px; line-height: 1; color: white; font-weight: bold; padding: 0; flex-shrink: 0;">×</button>
                    `;
                    tagsContainer.appendChild(tag);
                }});
            }}
        }}
        
        async function applyCampaignFilter() {{
            console.log('Applying campaign filter...', selectedCampaignFilterValues);
            
            const countDisplay = document.getElementById('campaignContactCount');
            const countNumber = document.getElementById('campaignContactCountNumber');
            
            // If no filters selected, reset to null (means fetch all contacts when sending)
            if (Object.keys(selectedCampaignFilterValues).length === 0) {{
                campaignFilteredContacts = null;  // null means no filter, will fetch all contacts
                countDisplay.style.display = 'none';
                console.log('No filters selected. Campaign will send to all contacts in database.');
                return;
            }}
            
            // Build filters array for API
            const filters = Object.entries(selectedCampaignFilterValues)
                .map(([field, values]) => ({{
                    field: field,
                    values: values
                }}));
            
            console.log('Campaign filter request:', filters);
            
            try {{
                // Call the backend /contacts/filter endpoint
                const response = await fetch(`${{API_URL}}/contacts/filter`, {{
                    method: 'POST',
                    headers: {{
                        'Content-Type': 'application/json'
                    }},
                    body: JSON.stringify({{ filters: filters }})
                }});
                
                if (!response.ok) {{
                    throw new Error(`HTTP ${{response.status}}: ${{response.statusText}}`);
                }}
                
                const data = await response.json();
                console.log('Campaign filtered contacts received:', data);
                
                campaignFilteredContacts = data.contacts || [];
                
                // Display the count
                countNumber.textContent = campaignFilteredContacts.length;
                countDisplay.style.display = 'block';
                
                if (campaignFilteredContacts.length === 0) {{
                    console.warn('No contacts match the selected filters.');
                }}
            }} catch (error) {{
                console.error('Error applying campaign filter:', error);
                alert(`Error loading filtered contacts: ${{error.message}}`);
            }}
        }}
        
        function clearAllCampaignFilters() {{
            selectedCampaignFilterValues = {{}};
            currentCampaignFilterType = null;
            campaignFilteredContacts = null;  // null means no filter applied
            document.getElementById('campaignAvailableValuesArea').style.display = 'none';
            document.getElementById('campaignContactCount').style.display = 'none';
            updateCampaignSelectedValuesTags();
            updateCampaignButtonStyles();
        }}
        
        function updateCampaignButtonStyles() {{
            const buttons = document.querySelectorAll('.campaign-filter-type-btn');
            buttons.forEach(btn => {{
                const filterValue = btn.getAttribute('data-filter');
                if (filterValue === currentCampaignFilterType) {{
                    btn.style.background = 'linear-gradient(135deg, #3b82f6, #2563eb)';
                    btn.style.color = 'white';
                    btn.style.borderColor = '#2563eb';
                    btn.style.boxShadow = '0 2px 8px rgba(59, 130, 246, 0.3)';
                }} else {{
                    btn.style.background = 'white';
                    btn.style.color = '#374151';
                    btn.style.borderColor = '#e5e7eb';
                    btn.style.boxShadow = 'none';
                }}
            }});
        }}
        
        // ============================================
        // TARGET CONTACTS MODAL
        // ============================================
        let targetContactsModalState = {{
            currentPage: 1,
            pageSize: 25,
            totalContacts: [],
            totalPages: 1
        }};
        
        async function openTargetContactsModal() {{
            const modal = document.getElementById('targetContactsModal');
            
            // Determine which contacts to show
            let contacts = [];
            
            if (campaignFilteredContacts && Array.isArray(campaignFilteredContacts) && campaignFilteredContacts.length > 0) {{
                // Use filtered contacts (already loaded)
                contacts = campaignFilteredContacts;
                console.log(`Using ${{contacts.length}} filtered contacts for modal`);
            }} else if (Object.keys(selectedCampaignFilterValues || {{}}).length > 0) {{
                // User selected filters but didn't apply them
                Toast.warning('Please click "Apply Filter" first to see target contacts.');
                return;
            }} else {{
                // No filters - load all contacts using pagination (handles 20k+ contacts)
                Toast.info('Loading all contacts with pagination...', 2000);
                try {{
                    contacts = await fetchAllContactsPaginated();
                    console.log(`Loaded ${{contacts.length}} contacts for modal using pagination`);
                }} catch (error) {{
                    Toast.error(`Failed to load contacts: ${{error.message}}`);
                    return;
                }}
            }}
            
            if (contacts.length === 0) {{
                Toast.warning('No target contacts found.');
                return;
            }}
            
            // Initialize modal state
            targetContactsModalState.totalContacts = contacts;
            targetContactsModalState.currentPage = 1;
            targetContactsModalState.totalPages = Math.ceil(contacts.length / targetContactsModalState.pageSize);
            
            // Update total count
            document.getElementById('modalTotalCount').textContent = contacts.length;
            
            // Load first page
            displayTargetContactsPage();
            
            // Show modal
            modal.style.display = 'flex';
            document.body.style.overflow = 'hidden'; // Prevent background scrolling
        }}
        
        function closeTargetContactsModal() {{
            const modal = document.getElementById('targetContactsModal');
            modal.style.display = 'none';
            document.body.style.overflow = ''; // Restore scrolling
        }}
        
        function loadTargetContactsPage(direction) {{
            if (direction === 'next' && targetContactsModalState.currentPage < targetContactsModalState.totalPages) {{
                targetContactsModalState.currentPage++;
            }} else if (direction === 'prev' && targetContactsModalState.currentPage > 1) {{
                targetContactsModalState.currentPage--;
            }}
            
            displayTargetContactsPage();
        }}
        
        function displayTargetContactsPage() {{
            const {{ currentPage, pageSize, totalContacts, totalPages }} = targetContactsModalState;
            
            // Calculate start and end indices
            const startIdx = (currentPage - 1) * pageSize;
            const endIdx = Math.min(startIdx + pageSize, totalContacts.length);
            const pageContacts = totalContacts.slice(startIdx, endIdx);
            
            // Populate table
            const tbody = document.getElementById('targetContactsTableBody');
            tbody.innerHTML = '';
            
            if (pageContacts.length === 0) {{
                tbody.innerHTML = '<tr><td colspan="7" style="text-align: center; padding: 40px; color: #6b7280;">No contacts to display</td></tr>';
                return;
            }}
            
            pageContacts.forEach((contact, index) => {{
                const globalIndex = startIdx + index + 1;
                const row = document.createElement('tr');
                row.innerHTML = `
                    <td style="font-weight: 600; color: #6b7280;">${{globalIndex}}</td>
                    <td>${{contact.first_name || contact.FirstName || '-'}}</td>
                    <td>${{contact.last_name || contact.LastName || '-'}}</td>
                    <td style="color: #3b82f6; font-weight: 500;">${{contact.email || '-'}}</td>
                    <td>${{contact.agency_name || contact.AgencyName || '-'}}</td>
                    <td>${{contact.state || contact.State || '-'}}</td>
                    <td>${{contact.entity_type || contact.EntityType || '-'}}</td>
                `;
                tbody.appendChild(row);
            }});
            
            // Update pagination info
            document.getElementById('modalCurrentPage').textContent = currentPage;
            document.getElementById('modalTotalPages').textContent = totalPages;
            document.getElementById('modalShowingCount').textContent = `${{startIdx + 1}}-${{endIdx}}`;
            
            // Update button states
            const prevBtn = document.getElementById('modalPrevBtn');
            const nextBtn = document.getElementById('modalNextBtn');
            
            prevBtn.disabled = currentPage === 1;
            prevBtn.style.opacity = currentPage === 1 ? '0.5' : '1';
            prevBtn.style.cursor = currentPage === 1 ? 'not-allowed' : 'pointer';
            
            nextBtn.disabled = currentPage === totalPages;
            nextBtn.style.opacity = currentPage === totalPages ? '0.5' : '1';
            nextBtn.style.cursor = currentPage === totalPages ? 'not-allowed' : 'pointer';
        }}
        
        // Close modal when clicking outside of it
        window.onclick = function(event) {{
            const modal = document.getElementById('targetContactsModal');
            if (event.target === modal) {{
                closeTargetContactsModal();
            }}
        }}
        
        // Attachment handling
        let campaignAttachments = [];
        const MAX_ATTACHMENT_SIZE = 40 * 1024 * 1024; // 40 MB in bytes (AWS SES v2 limit)
        
        async function handleAttachmentUpload() {{
            const fileInput = document.getElementById('attachmentFiles');
            const files = Array.from(fileInput.files);
            
            if (files.length === 0) return;
            
            // Calculate total size
            let totalSize = campaignAttachments.reduce((sum, att) => sum + att.size, 0);
            for (const file of files) {{
                totalSize += file.size;
            }}
            
            if (totalSize > MAX_ATTACHMENT_SIZE) {{
                alert(`Total attachment size exceeds 40 MB limit.\\nCurrent total: ${{(totalSize / 1024 / 1024).toFixed(2)}} MB\\nPlease remove some files.`);
                fileInput.value = ''; // Clear selection
                return;
            }}
            
            // Upload files to S3
            for (const file of files) {{
                try {{
                    console.log(`Uploading attachment: ${{file.name}} (${{(file.size / 1024).toFixed(1)}} KB)`);
                    const s3Key = await uploadAttachmentToS3(file);
                    
                    campaignAttachments.push({{
                        filename: file.name,
                        size: file.size,
                        type: file.type,
                        s3_key: s3Key
                    }});
                    
                    console.log(`✓ Uploaded: ${{file.name}} to S3 as ${{s3Key}}`);
                }} catch (error) {{
                    console.error(`Error uploading ${{file.name}}:`, error);
                    let errorMsg = `Failed to upload ${{file.name}}: ${{error.message}}`;
                    
                    if (error.message.includes('404')) {{
                        errorMsg += '\\n\\nThe /upload-attachment endpoint is not configured.\\nPlease run: python add_attachment_endpoint.py';
                    }} else if (error.message.includes('403')) {{
                        errorMsg += '\\n\\nLambda function does not have S3 permissions.\\nCheck IAM role permissions for S3 bucket access.';
                    }} else if (error.message.includes('500')) {{
                        errorMsg += '\\n\\nServer error. Check Lambda CloudWatch logs for details.';
                    }}
                    
                    alert(errorMsg);
                    fileInput.value = ''; // Clear input on error
                    return; // Stop processing more files
                }}
            }}
            
            displayAttachments();
            fileInput.value = ''; // Clear input
        }}
        async function uploadAttachmentToS3(file) {{
            const timestamp = Date.now();
            const randomStr = Math.random().toString(36).substring(7);
            const s3Key = `campaign-attachments/${{timestamp}}-${{randomStr}}-${{file.name}}`;
            
            // Convert file to base64
            const base64Data = await fileToBase64(file);
            
            // Upload to S3 via Lambda
            const response = await fetch(`${{API_URL}}/upload-attachment`, {{
                method: 'POST',
                headers: {{'Content-Type': 'application/json'}},
                body: JSON.stringify({{
                    filename: file.name,
                    content_type: file.type,
                    s3_key: s3Key,
                    data: base64Data
                }})
            }});
            
            if (!response.ok) {{
                throw new Error(`Upload failed: ${{response.status}}`);
            }}
            
            const result = await response.json();
            return result.s3_key;
        }}
        
        function fileToBase64(file) {{
            return new Promise((resolve, reject) => {{
                const reader = new FileReader();
                reader.onload = () => {{
                    const base64 = reader.result.split(',')[1];
                    resolve(base64);
                }};
                reader.onerror = reject;
                reader.readAsDataURL(file);
            }});
        }}
        
        function displayAttachments() {{
            const container = document.getElementById('attachmentsList');
            const sizeDiv = document.getElementById('attachmentSize');
            
            if (campaignAttachments.length === 0) {{
                container.innerHTML = '';
                sizeDiv.textContent = '';
                return;
            }}
            
            const totalSize = campaignAttachments.reduce((sum, att) => sum + att.size, 0);
            const totalSizeMB = (totalSize / 1024 / 1024).toFixed(2);
            
            container.innerHTML = campaignAttachments.map((att, index) => `
                <div style="display: flex; align-items: center; justify-content: space-between; padding: 8px; background: #f3f4f6; border-radius: 4px; margin-bottom: 8px;">
                    <div style="display: flex; align-items: center; gap: 10px;">
                        <div>
                            <div style="font-weight: 500;">📎 ${{att.filename}}</div>
                            <div style="font-size: 12px; color: #6b7280;">💾 ${{(att.size / 1024).toFixed(1)}} KB</div>
                        </div>
                    </div>
                    <button onclick="removeAttachment(${{index}})" style="background: #ef4444; padding: 6px 12px; font-size: 14px;">🗑️ Remove</button>
                </div>
            `).join('');
            
            sizeDiv.innerHTML = `<strong>📊 Total size:</strong> ${{totalSizeMB}} MB / 40 MB ${{totalSize > MAX_ATTACHMENT_SIZE ? '<span style="color: #ef4444;">❌ Exceeds limit!</span>' : '<span style="color: #10b981;">✅ OK</span>'}}`;
        }}
        
        function removeAttachment(index) {{
            campaignAttachments.splice(index, 1);
            displayAttachments();
        }}
        
        // Fetch all contacts using pagination to handle large datasets (20k+ contacts)
        async function fetchAllContactsPaginated() {{
            let allContacts = [];
            let lastKey = null;
            let pageCount = 0;
            const pageSize = 1000;  // Fetch 1000 contacts per page
            
            console.log('Starting paginated contact fetch...');
            
            do {{
                pageCount++;
                const urlParams = new URLSearchParams();
                urlParams.append('limit', pageSize);
                
                if (lastKey) {{
                    urlParams.append('lastKey', JSON.stringify(lastKey));
                }}
                
                const url = `${{API_URL}}/contacts?${{urlParams.toString()}}`;
                console.log(`Fetching page ${{pageCount}} (batch size: ${{pageSize}})...`);
                
                const response = await fetch(url);
                
                if (!response.ok) {{
                    throw new Error(`HTTP ${{response.status}}: ${{response.statusText}}`);
                }}
                
                const data = await response.json();
                const contacts = data.contacts || [];
                
                allContacts = allContacts.concat(contacts);
                lastKey = data.lastEvaluatedKey || null;
                
                console.log(`Page ${{pageCount}}: Fetched ${{contacts.length}} contacts. Total so far: ${{allContacts.length}}`);
                
                // Show progress to user
                if (pageCount % 5 === 0 || !lastKey) {{
                    Toast.info(`Loading contacts... ${{allContacts.length}} loaded`, 1000);
                }}
                
            }} while (lastKey);  // Continue until no more pages
            
            console.log(`✅ Pagination complete: Loaded ${{allContacts.length}} total contacts in ${{pageCount}} pages`);
            Toast.success(`Loaded ${{allContacts.length}} contacts successfully!`, 2000);
            
            return allContacts;
        }}
        
        async function sendCampaign(event) {{
            // Check form availability first
            if (!checkFormAvailability()) {{
                alert('Form is currently unavailable. Please refresh the page and try again.');
                return;
            }}
            
            const button = event?.target || document.querySelector('.btn-success');
            const originalText = button?.textContent || 'Send Campaign';
            
            try {{
                // IMPORTANT: Deactivate any active image resize handles first
                // This ensures images are in their final state before processing
                const resizeOverlays = document.querySelectorAll('.image-resize-overlay, .ql-image-resize-overlay');
                const resizeHandles = document.querySelectorAll('.image-resize-handle, .ql-image-resize-handle');
                
                if (resizeOverlays.length > 0 || resizeHandles.length > 0) {{
                    console.log(`🔧 Detected ${{resizeOverlays.length + resizeHandles.length}} active resize handle(s) - deactivating...`);
                    // Click elsewhere in the editor to deactivate resize handles
                    quillEditor.root.blur();
                    quillEditor.root.focus();
                    // Small delay to let resize module clean up
                    await new Promise(resolve => setTimeout(resolve, 100));
                    console.log(`   ✅ Resize handles deactivated`);
                }} else {{
                    console.log(`✅ No active resize handles detected`);
                }}
                
                // Show loading state
                button.textContent = 'Sending Campaign...';
                button.classList.add('loading');
                button.disabled = true;
                
            // Determine target contacts based on filter
            let targetContacts = [];
            let filterDescription = 'All Contacts';
            
            console.log('Campaign filter debug:', {{
                campaignFilteredContacts: campaignFilteredContacts === null ? 'null (no filter)' : 
                                         Array.isArray(campaignFilteredContacts) ? `array with ${{campaignFilteredContacts.length}} items` : 
                                         'invalid',
                selectedCampaignFilterValuesKeys: Object.keys(selectedCampaignFilterValues || {{}}).length,
                selectedCampaignFilterValues: selectedCampaignFilterValues
            }});
            
            // Check for To/CC/BCC early to allow To/CC/BCC-only campaigns
            const toValue = document.getElementById('campaignTo')?.value || '';
            const ccValue = document.getElementById('campaignCc')?.value || '';
            const bccValue = document.getElementById('campaignBcc')?.value || '';
            const hasToOrCcOrBcc = toValue.trim().length > 0 || ccValue.trim().length > 0 || bccValue.trim().length > 0;
            
            // THREE STATES: null = no filter, [] = filter with no results, [...] = filtered contacts
            if (campaignFilteredContacts === null) {{
                // No filters applied - check if To/CC/BCC exist
                if (!hasToOrCcOrBcc) {{
                    // No contacts selected and no To/CC/BCC
                    throw new Error('⚠️ Cannot send campaign: No targets selected.\\n\\nNo emails will be sent because you have not selected any targets.\\n\\nPlease select targets by:\\n• Clicking "All" to send to all contacts, OR\\n• Applying a filter to select specific contacts, OR\\n• Adding email addresses to To/CC/BCC fields\\n\\nThen click "Apply Filter" (if using contacts) before sending.');
                }}
                // To/CC/BCC exist, allow campaign with empty contact list
                targetContacts = [];
                filterDescription = 'To/CC/BCC Recipients Only';
                console.log('Sending to To/CC/BCC recipients only (no contacts from database)');
            }} else if (Array.isArray(campaignFilteredContacts) && campaignFilteredContacts.length > 0) {{
                // User has applied a filter and has results
                targetContacts = campaignFilteredContacts;
                const filterTags = Object.entries(selectedCampaignFilterValues || {{}})
                    .map(([field, values]) => `${{field}}: ${{values.join(', ')}}`)
                    .join('; ');
                filterDescription = filterTags || 'Filtered Contacts';
                console.log(`Using ${{targetContacts.length}} filtered contacts: ${{filterDescription}}`);
            }} else if (Array.isArray(campaignFilteredContacts) && campaignFilteredContacts.length === 0) {{
                // Filter was applied but returned no results - check if To/CC/BCC exist
                if (!hasToOrCcOrBcc) {{
                    // No contacts from filter and no To/CC/BCC
                    throw new Error('⚠️ Cannot send campaign: Your filter returned 0 contacts.\\n\\nNo emails will be sent because no targets are selected.\\n\\nPlease adjust your filter criteria, clear filters to send to all contacts, or add email addresses to To/CC/BCC fields.');
                }}
                // To/CC/BCC exist, allow campaign even with 0 filtered contacts
                targetContacts = [];
                filterDescription = 'To/CC/BCC Recipients Only (Filter returned 0 contacts)';
                console.log('Filter returned 0 contacts, but sending to To/CC/BCC recipients');
            }} else if (Object.keys(selectedCampaignFilterValues || {{}}).length > 0) {{
                // User has selected filter values but hasn't clicked "Apply Filter"
                console.log('Filters selected but not applied. Attempting to apply filter automatically...');
                
                try {{
                    await applyCampaignFilter();
                    
                    // Check the result after applying
                    if (campaignFilteredContacts && Array.isArray(campaignFilteredContacts) && campaignFilteredContacts.length > 0) {{
                        targetContacts = campaignFilteredContacts;
                        const filterTags = Object.entries(selectedCampaignFilterValues)
                            .map(([field, values]) => `${{field}}: ${{values.join(', ')}}`)
                            .join('; ');
                        filterDescription = filterTags;
                        console.log(`Auto-applied filter: ${{targetContacts.length}} contacts found`);
                    }} else {{
                        throw new Error('⚠️ Cannot send campaign: No contacts match the selected filter criteria.\\n\\nNo emails will be sent because no targets are selected.\\n\\nPlease adjust your filter or clear it to send to all contacts.');
                    }}
                }} catch (filterError) {{
                    console.error('Auto-apply filter failed:', filterError);
                    throw new Error('Please click "Apply Filter" button to see which contacts match your criteria, or clear the filter to send to all contacts.');
                }}
            }} else {{
                // Fallback: shouldn't get here, but fetch all contacts as safety
                console.warn('Unexpected state - falling back to fetch all contacts with pagination');
                try {{
                    targetContacts = await fetchAllContactsPaginated();
                    filterDescription = 'All Contacts';
                    console.log(`Fallback: Loaded ${{targetContacts.length}} contacts from database`);
                }} catch (loadError) {{
                    console.error('Failed to load contacts:', loadError);
                    throw new Error(`Failed to load contacts: ${{loadError.message}}`);
                }}
            }}
            
            // Note: Validation for targetContacts is done later after To/CC/BCC are parsed
            // to allow To/CC/BCC-only campaigns
            console.log(`Target contacts from filter: ${{targetContacts.length}} (${{filterDescription}})`);
            if (targetContacts.length > 0) {{
                console.log('Sample target contacts:', targetContacts.slice(0, 3));
            }}
            
            // Get content from Quill editor and clean it thoroughly
            let emailBody = quillEditor.root.innerHTML;
            
            // DEBUG: Check initial HTML from Quill editor
            console.log(`📝 Original Quill HTML length: ${{emailBody.length}} characters`);
            const imgInOriginal = emailBody.match(/<img[^>]+>/g);
            if (imgInOriginal) {{
                console.log(`🖼️ Original Quill HTML contains ${{imgInOriginal.length}} <img> tag(s):`);
                imgInOriginal.forEach((tag, i) => {{
                    const srcMatch = tag.match(/src="([^"]+)"/);
                    const srcType = srcMatch ? (srcMatch[1].startsWith('data:') ? 'data:' : 
                                                srcMatch[1].startsWith('campaign-attachments/') ? 'S3 key' : 'other') : 'no src';
                    console.log(`  ${{i + 1}}. type=${{srcType}}, tag=${{tag.substring(0, 100)}}...`);
                }});
            }} else {{
                console.error(`❌ Original Quill HTML has NO <img> tags!`);
            }}
            
            // Create a temporary div to parse and clean the HTML
            const tempDiv = document.createElement('div');
            tempDiv.innerHTML = emailBody;
            
            // IMPORTANT: LOCK IMAGE SIZE & POSITION at the moment user clicks Send Campaign
            // This ensures the received email matches exactly what's shown in the Quill editor
            
            // Step 1: Find all images currently in the Quill editor (not in tempDiv yet)
            const editorImages = quillEditor.root.querySelectorAll('img');
            const imageComputedStyles = new Map();
            
            editorImages.forEach((editorImg, idx) => {{
                // Get the COMPUTED styles (actual rendered styles) from the live editor
                const computedStyle = window.getComputedStyle(editorImg);
                
                // Capture exact size and position as rendered
                const lockedStyles = {{
                    width: computedStyle.width,           // Exact rendered width
                    height: computedStyle.height,         // Exact rendered height
                    display: computedStyle.display,       // Display mode
                    margin: computedStyle.margin,         // All margins
                    marginLeft: computedStyle.marginLeft,
                    marginRight: computedStyle.marginRight,
                    marginTop: computedStyle.marginTop,
                    marginBottom: computedStyle.marginBottom,
                    float: computedStyle.float,           // Floating alignment
                    verticalAlign: computedStyle.verticalAlign,
                    textAlign: computedStyle.textAlign,   // Parent text alignment
                    maxWidth: computedStyle.maxWidth,
                    maxHeight: computedStyle.maxHeight
                }};
                
                // Store by src attribute for matching later
                const src = editorImg.getAttribute('src');
                if (src) {{
                    imageComputedStyles.set(src.substring(0, 100), lockedStyles); // Use first 100 chars as key
                    console.log(`🔒 Locked image ${{idx + 1}} size/position:`, {{
                        width: lockedStyles.width,
                        height: lockedStyles.height,
                        display: lockedStyles.display,
                        float: lockedStyles.float
                    }});
                }}
            }});
            
            // Step 2: Now process the HTML in tempDiv
            // Unwrap images from resize containers FIRST (before any cleanup)
            // The Quill image resize module wraps images in span containers
            const allImageElements = tempDiv.querySelectorAll('img');
            let unwrappedCount = 0;
            
            allImageElements.forEach((img, idx) => {{
                // FIRST: Apply locked styles from the live editor to ensure exact match
                const imgSrc = img.getAttribute('src');
                if (imgSrc && imageComputedStyles.has(imgSrc.substring(0, 100))) {{
                    const lockedStyles = imageComputedStyles.get(imgSrc.substring(0, 100));
                    
                    // Build complete style string with all locked attributes
                    let styleString = '';
                    
                    // Essential sizing (use exact rendered values)
                    if (lockedStyles.width && lockedStyles.width !== 'auto') {{
                        styleString += `width: ${{lockedStyles.width}}; `;
                    }}
                    if (lockedStyles.height && lockedStyles.height !== 'auto') {{
                        styleString += `height: ${{lockedStyles.height}}; `;
                    }}
                    
                    // Display mode
                    if (lockedStyles.display && lockedStyles.display !== 'inline') {{
                        styleString += `display: ${{lockedStyles.display}}; `;
                    }}
                    
                    // Positioning and spacing
                    if (lockedStyles.float && lockedStyles.float !== 'none') {{
                        styleString += `float: ${{lockedStyles.float}}; `;
                    }}
                    if (lockedStyles.verticalAlign && lockedStyles.verticalAlign !== 'baseline') {{
                        styleString += `vertical-align: ${{lockedStyles.verticalAlign}}; `;
                    }}
                    
                    // Margins (for positioning)
                    // Only add non-zero margins
                    if (lockedStyles.marginTop && lockedStyles.marginTop !== '0px') {{
                        styleString += `margin-top: ${{lockedStyles.marginTop}}; `;
                    }}
                    if (lockedStyles.marginBottom && lockedStyles.marginBottom !== '0px') {{
                        styleString += `margin-bottom: ${{lockedStyles.marginBottom}}; `;
                    }}
                    if (lockedStyles.marginLeft && lockedStyles.marginLeft !== '0px') {{
                        styleString += `margin-left: ${{lockedStyles.marginLeft}}; `;
                    }}
                    if (lockedStyles.marginRight && lockedStyles.marginRight !== '0px') {{
                        styleString += `margin-right: ${{lockedStyles.marginRight}}; `;
                    }}
                    
                    // Max width/height constraints
                    if (lockedStyles.maxWidth && lockedStyles.maxWidth !== 'none') {{
                        styleString += `max-width: ${{lockedStyles.maxWidth}}; `;
                    }}
                    if (lockedStyles.maxHeight && lockedStyles.maxHeight !== 'none') {{
                        styleString += `max-height: ${{lockedStyles.maxHeight}}; `;
                    }}
                    
                    // Apply the locked styles
                    if (styleString.trim()) {{
                        img.setAttribute('style', styleString.trim());
                        console.log(`  ✅ Applied locked styles to image ${{idx + 1}}`);
                    }}
                }}
                
                // SECOND: Check if image is wrapped in a resize container and unwrap it
                const parent = img.parentElement;
                if (parent && parent !== tempDiv && parent.tagName.toLowerCase() !== 'p') {{
                    // Check if this is a resize wrapper (typically has only the image and maybe text nodes)
                    const meaningfulChildren = Array.from(parent.childNodes).filter(n => {{
                        if (n.nodeType === Node.ELEMENT_NODE) return true;
                        if (n.nodeType === Node.TEXT_NODE && n.textContent.trim() !== '') return true;
                        return false;
                    }});
                    
                    // If parent only contains this image (and nothing else meaningful), unwrap it
                    if (meaningfulChildren.length === 1 && meaningfulChildren[0] === img) {{
                        const grandParent = parent.parentElement;
                        if (grandParent) {{
                            // Copy any alignment from parent's context
                            const parentStyle = parent.getAttribute('style');
                            if (parentStyle && parentStyle.includes('text-align')) {{
                                const textAlignMatch = parentStyle.match(/text-align:\\s*([^;]+)/);
                                if (textAlignMatch) {{
                                    // Wrap in a div with text-align for email client compatibility
                                    const alignDiv = document.createElement('div');
                                    alignDiv.setAttribute('style', `text-align: ${{textAlignMatch[1].trim()}}`);
                                    grandParent.insertBefore(alignDiv, parent);
                                    alignDiv.appendChild(img);
                                    parent.remove();
                                    console.log(`  📍 Preserved alignment: ${{textAlignMatch[1]}}`);
                                    unwrappedCount++;
                                    return; // Skip normal unwrap since we created alignment div
                                }}
                            }}
                            
                            // Normal unwrap: insert image before wrapper, then remove wrapper
                            grandParent.insertBefore(img, parent);
                            parent.remove();
                            unwrappedCount++;
                        }}
                    }}
                }}
            }});
            
            if (unwrappedCount > 0) {{
                console.log(`✂️ Unwrapped ${{unwrappedCount}} image(s) from resize containers`);
            }}
            console.log(`🔒 Locked ${{imageComputedStyles.size}} image(s) to exact editor size/position`);
            
            // THIRD: Preserve paragraph-level alignment for images (centered, right-aligned, etc.)
            tempDiv.querySelectorAll('p, div').forEach(container => {{
                // Check if this container has text-align style
                const containerStyle = container.getAttribute('style');
                if (containerStyle && (containerStyle.includes('text-align: center') || 
                                       containerStyle.includes('text-align: right') ||
                                       containerStyle.includes('text-align:center') ||
                                       containerStyle.includes('text-align:right'))) {{
                    // Check if container has an image
                    const imgInside = container.querySelector('img');
                    if (imgInside) {{
                        // Extract text-align value
                        const alignMatch = containerStyle.match(/text-align:\\s*(center|right|left)/);
                        if (alignMatch) {{
                            const alignment = alignMatch[1];
                            // Make sure the container style is preserved
                            let cleanedStyle = containerStyle.replace(/\\s+/g, ' ').trim();
                            if (!cleanedStyle.includes('text-align')) {{
                                cleanedStyle += `; text-align: ${{alignment}}`;
                            }}
                            container.setAttribute('style', cleanedStyle);
                            console.log(`  📍 Preserved container alignment: ${{alignment}} for image`);
                        }}
                    }}
                }}
            }});
            
            // Remove Quill's clipboard container element (often contains unwanted HTML at bottom)
            const clipboardElements = tempDiv.querySelectorAll('.ql-clipboard, [id*="ql-clipboard"], [class*="ql-clipboard"]');
            clipboardElements.forEach(el => el.remove());
            console.log(`Removed ${{clipboardElements.length}} Quill clipboard containers`);
            
            // Remove any hidden or display:none elements that Quill might add
            const hiddenElements = tempDiv.querySelectorAll('[style*="display: none"], [style*="display:none"]');
            hiddenElements.forEach(el => el.remove());
            console.log(`Removed ${{hiddenElements.length}} hidden elements`);
            
            // Remove Quill-specific attributes but PRESERVE all CSS classes
            const allElements = tempDiv.querySelectorAll('*');
            allElements.forEach(element => {{
                // PRESERVE all class attributes (Quill classes and user custom classes)
                // Remove data-* attributes EXCEPT data-s3-key and data-inline (needed for image processing)
                Array.from(element.attributes).forEach(attr => {{
                    if (attr.name.startsWith('data-') && 
                        attr.name !== 'data-s3-key' && 
                        attr.name !== 'data-inline') {{
                        element.removeAttribute(attr.name);
                    }}
                }});
                // Remove contenteditable attributes
                element.removeAttribute('contenteditable');
                // Remove spellcheck attributes
                element.removeAttribute('spellcheck');
                // Remove autocorrect attributes
                element.removeAttribute('autocorrect');
                // Remove autocapitalize attributes
                element.removeAttribute('autocapitalize');
            }});
            console.log('✅ Cleaned Quill attributes (preserved ALL CSS classes)');
            
            // DEBUG: Check what images exist before upload attempt
            const allImages = tempDiv.querySelectorAll('img');
            console.log(`🔍 Total images in tempDiv after cleanup: ${{allImages.length}}`);
            allImages.forEach((img, i) => {{
                const src = img.getAttribute('src');
                const dataS3Key = img.getAttribute('data-s3-key');
                console.log(`  Image ${{i + 1}}: src type=${{src ? src.substring(0, 20) : 'NO SRC'}}..., has data-s3-key=${{!!dataS3Key}}`);
            }});
            // IMPORTANT: Convert embedded images (base64 data URIs) to attachments
            // This allows inline images in the email body
            const allImgTags = tempDiv.querySelectorAll('img[src^="data:"], img[src^="blob:"]');
            console.log(`🔍 Images with data:/blob: URIs to upload: ${{allImgTags.length}}`);
            
            if (allImgTags.length > 0) {{
                console.log(`🖼️ Found ${{allImgTags.length}} embedded image(s) in email body`);
                
                // Check if upload endpoint is available first
                const ENABLE_INLINE_IMAGES = true;  // Set to false to disable automatic uploads
                
                if (!ENABLE_INLINE_IMAGES) {{
                    // Remove embedded images and show error
                    allImgTags.forEach(img => img.remove());
                    throw new Error(
                        `Embedded images are not supported.\\n\\n` +
                        `Please use the "📎 Add Attachments" button to attach images instead.\\n\\n` +
                        `To enable inline images, run: python add_attachment_endpoint.py`
                    );
                }}
                
                console.log(`Converting ${{allImgTags.length}} embedded image(s) to inline attachments...`);
                
                // Show progress to user
                button.textContent = `Uploading ${{allImgTags.length}} embedded image(s)...`;
                
                for (let index = 0; index < allImgTags.length; index++) {{
                    // Update progress
                    button.textContent = `Uploading embedded image ${{index + 1}}/${{allImgTags.length}}...`;
                    const img = allImgTags[index];
                    const dataUri = img.src;
                    const altText = img.alt || img.title || `InlineImage${{index + 1}}`;
                    
                    try {{
                        console.log(`Processing embedded image ${{index + 1}}/${{allImgTags.length}}`);
                        
                        // Extract base64 data from data URI
                        const matches = dataUri.match(/^data:([^;]+);base64,(.+)$/);
                        if (!matches) {{
                            console.warn(`Skipping invalid data URI for image ${{index}}`);
                            continue;
                        }}
                        
                        const mimeType = matches[1];
                        const base64Data = matches[2];
                        
                        console.log(`  MIME type: ${{mimeType}}`);
                        console.log(`  Base64 length: ${{base64Data.length}} chars`);
                        
                        // Determine file extension from MIME type
                        const extension = mimeType.split('/')[1] || 'png';
                        const filename = `${{altText.replace(/[^a-zA-Z0-9]/g, '_')}}_${{Date.now()}}_${{index}}.${{extension}}`;
                        
                        // Generate S3 key for this image
                        const timestamp = Date.now();
                        const randomStr = Math.random().toString(36).substring(7);
                        const s3Key = `campaign-attachments/${{timestamp}}-${{randomStr}}-${{filename}}`;
                        
                        console.log(`  Generated filename: ${{filename}}`);
                        console.log(`  S3 key: ${{s3Key}}`);
                        console.log(`  Uploading to ${{API_URL}}/upload-attachment...`);
                        
                        // Upload to S3 via backend (using same format as regular attachments)
                        const uploadResponse = await fetch(`${{API_URL}}/upload-attachment`, {{
                            method: 'POST',
                            headers: {{'Content-Type': 'application/json'}},
                            body: JSON.stringify({{
                                filename: filename,
                                content_type: mimeType,
                                s3_key: s3Key,
                                data: base64Data  // Already extracted above
                            }})
                        }});
                        
                        console.log(`  Upload response status: ${{uploadResponse.status}} ${{uploadResponse.statusText}}`);
                        
                        // Get response text first to handle HTML error responses
                        const responseText = await uploadResponse.text();
                        
                        if (!uploadResponse.ok) {{
                            console.error(`❌ Upload failed with status ${{uploadResponse.status}}: ${{uploadResponse.statusText}}`);
                            console.error(`Response body (first 500 chars): ${{responseText.substring(0, 500)}}`);
                            
                            // Handle specific error codes
                            if (uploadResponse.status === 403) {{
                                throw new Error(
                                    `Upload Failed: 403 Forbidden\\n\\n` +
                                    `The /upload-attachment endpoint is blocked by API Gateway.\\n\\n` +
                                    `SOLUTIONS:\\n` +
                                    `1. Run: python add_attachment_endpoint.py\\n` +
                                    `   (This adds the endpoint to API Gateway)\\n\\n` +
                                    `2. OR deploy API Gateway:\\n` +
                                    `   python deploy_api_gateway.py\\n\\n` +
                                    `3. OR check API Gateway resource policy for restrictions`
                                );
                            }} else if (uploadResponse.status === 404) {{
                                throw new Error(
                                    `Upload Failed: 404 Not Found\\n\\n` +
                                    `The /upload-attachment endpoint does not exist.\\n\\n` +
                                    `Run: python add_attachment_endpoint.py`
                                );
                            }} else {{
                                throw new Error(`Upload failed (${{uploadResponse.status}}): ${{uploadResponse.statusText}}`);
                            }}
                        }}
                        
                        // Try to parse as JSON
                        let uploadResult;
                        try {{
                            uploadResult = JSON.parse(responseText);
                        }} catch (parseError) {{
                            console.error('Failed to parse upload response as JSON:', responseText.substring(0, 500));
                            throw new Error(`Upload endpoint returned invalid response (expected JSON, got HTML). Check Lambda logs.`);
                        }}
                        
                        if (uploadResult.error) {{
                            throw new Error(uploadResult.error);
                        }}
                        
                        console.log(`✅ Uploaded embedded image: ${{uploadResult.s3_key}}`);
                        
                        // Add to campaign attachments with inline flag
                        campaignAttachments.push({{
                            filename: uploadResult.filename,
                            s3_key: uploadResult.s3_key,
                            size: uploadResult.size,
                            type: uploadResult.type,
                            inline: true  // Mark as inline image
                        }});
                        
                        // IMPORTANT: Store the S3 key for later use but keep data URI for editor display
                        img.setAttribute('data-s3-key', uploadResult.s3_key);
                        img.setAttribute('data-inline', 'true');
                        // Keep the original data URI in src for in-editor display
                        // When sending campaign, we'll replace src with S3 key
                        console.log(`  ✅ Uploaded image - S3 key: ${{uploadResult.s3_key}}, keeping data URI for editor display`)
                        
                    }} catch (uploadError) {{
                        console.error(`Failed to upload embedded image ${{index}}:`, uploadError);
                        // Keep the image but show warning
                        alert(`⚠️ Failed to upload embedded image "${{altText}}": ${{uploadError.message}}\\n\\nThe image will be removed from the email.`);
                        img.remove();
                    }}
                }}
                
                console.log(`✅ Converted ${{allImgTags.length}} embedded image(s) to inline attachments`);
                
                // Reset button text
                button.textContent = 'Sending Campaign...';
            }} else {{
                console.log(`ℹ️ No data:/blob: images found to upload (might already be uploaded)`);
                
                // Check for images that might have been uploaded previously
                const imagesWithS3src = tempDiv.querySelectorAll('img[src^="campaign-attachments/"]');
                if (imagesWithS3src.length > 0) {{
                    console.log(`♻️ Found ${{imagesWithS3src.length}} image(s) already uploaded to S3`);
                    
                    // Add these to campaignAttachments if not already there
                    imagesWithS3src.forEach((img, idx) => {{
                        const s3Key = img.getAttribute('src');
                        const alreadyExists = campaignAttachments.some(att => att.s3_key === s3Key);
                        
                        if (!alreadyExists) {{
                            console.log(`   Adding existing S3 image to attachments: ${{s3Key}}`);
                            campaignAttachments.push({{
                                filename: `ExistingImage${{idx + 1}}.png`,
                                s3_key: s3Key,
                                size: 0,  // Unknown size
                                type: 'image/png',
                                inline: true
                            }});
                        }} else {{
                            console.log(`   S3 image already in attachments: ${{s3Key}}`);
                        }}
                    }});
                }}
            }}
            
            // NOTE: Removed trailing image cleanup code - it was removing legitimate user images
            // Users can have images at the end of their emails intentionally

            // Get cleaned HTML (with data: URIs still intact)
            // IMPORTANT: Do NOT modify tempDiv.innerHTML directly - keep data URIs for editor display
            emailBody = tempDiv.innerHTML;
            
            // DEBUG: Check if tempDiv.innerHTML contains img tags
            const imgInTempDivHTML = emailBody.match(/<img[^>]+>/g);
            if (imgInTempDivHTML) {{
                console.log(`✅ tempDiv.innerHTML contains ${{imgInTempDivHTML.length}} <img> tag(s)`);
                imgInTempDivHTML.forEach((tag, i) => {{
                    console.log(`  ${{i + 1}}. ${{tag.substring(0, 120)}}...`);
                }});
            }} else {{
                console.error(`❌ tempDiv.innerHTML has NO <img> tags!`);
                console.error(`   tempDiv content (first 500 chars): ${{emailBody.substring(0, 500)}}...`);
            }}
            
            // IMPORTANT: Keep data URIs in emailBody for editor display
            // We'll create a SEPARATE copy for backend transmission with S3 keys
            console.log('✅ emailBody preserved with data: URIs for editor display (NOT replaced with S3 keys yet)');
            
            // Additional regex cleanup for any remaining artifacts
            // IMPORTANT: Preserve blank lines by converting <p><br></p> to <p>&nbsp;</p>
            const bodyBeforeRegexCleanup = emailBody;
            emailBody = emailBody
                .replace(/<p>\\s*<br\\s*\\/?\\s*>\\s*<\\/p>/g, '<p>&nbsp;</p>')  // Preserve blank lines as &nbsp;
                .replace(/<p>\\s*<\\/p>/g, '')  // Remove truly empty paragraphs (no content, no br)
                .replace(/<br>\\s*<br>/g, '<br>')  // Remove double line breaks (reduce to single)
                // PRESERVE class attributes (user custom classes and Quill classes)
                .replace(/\\s+data-[^=]*="[^"]*"/g, '')  // Remove all data-* attributes (S3 keys already in src)
                .trim();
            
            console.log('✅ Applied HTML cleanup and preserved blank lines as <p>&nbsp;</p>');
            
            // Add margin: 0 to all <p> tags for tight spacing
            // Line-height is controlled by .ql-size-* classes (0.9 for small, 1.2 for large, 1.3 for huge)
            emailBody = emailBody.replace(/<p>/g, '<p style="margin: 0;">');
            emailBody = emailBody.replace(/<p([^>]*?)style="([^"]*)"([^>]*)>/g, function(match, before, style, after) {{
                // Only add margin if not already present
                if (!style.includes('margin')) {{
                    return `<p${{before}}style="${{style}}; margin: 0;"${{after}}>`;
                }}
                return match;
            }});
            console.log('✅ Added margin: 0 to <p> tags (line-height controlled by size classes)');
            
            // Add Quill CSS styles to email body so Quill classes work in recipient emails
            const quillCSS = `<style type="text/css">
    /* Quill Editor Styles for Email Compatibility */
    .ql-align-center {{ text-align: center; }}
    .ql-align-right {{ text-align: right; }}
    .ql-align-left {{ text-align: left; }}
    .ql-align-justify {{ text-align: justify; }}
    .ql-indent-1 {{ padding-left: 3em; }}
    .ql-indent-2 {{ padding-left: 6em; }}
    .ql-indent-3 {{ padding-left: 9em; }}
    .ql-size-small {{ font-size: 0.75em; line-height: 0.9; }}
    .ql-size-large {{ font-size: 1.5em; line-height: 1.2; }}
    .ql-size-huge {{ font-size: 2.5em; line-height: 1.3; }}
    .ql-font-arial {{ font-family: Arial, sans-serif; }}
    .ql-font-times-new-roman {{ font-family: 'Times New Roman', Times, serif; }}
    .ql-font-courier-new {{ font-family: 'Courier New', Courier, monospace; }}
    .ql-font-georgia {{ font-family: Georgia, serif; }}
    .ql-font-verdana {{ font-family: Verdana, sans-serif; }}
    .ql-font-comic-sans {{ font-family: 'Comic Sans MS', cursive; }}
    .ql-font-trebuchet {{ font-family: 'Trebuchet MS', sans-serif; }}
    .ql-font-impact {{ font-family: Impact, sans-serif; }}
    /* Default paragraph spacing - size classes override line-height */
    p {{ line-height: 1.2; margin: 0; }}
</style>`;
            
            // Replace data URIs with S3 keys for uploaded inline images before sending
            const bodyDiv = document.createElement('div');
            bodyDiv.innerHTML = emailBody;
            const uploadedImages = bodyDiv.querySelectorAll('img[data-s3-key]');
            if (uploadedImages.length > 0) {{
                console.log(`🔄 Replacing ${{uploadedImages.length}} data URI(s) with S3 keys for campaign body`);
                uploadedImages.forEach(img => {{
                    const s3Key = img.getAttribute('data-s3-key');
                    if (s3Key) {{
                        console.log(`   Replacing img src with S3 key: ${{s3Key}}`);
                        img.src = s3Key;  // Replace data URI with S3 key
                        img.removeAttribute('data-s3-key');  // Clean up
                        img.removeAttribute('data-inline');  // Clean up
                    }}
                }});
                emailBody = bodyDiv.innerHTML;
            }}
            
            // Prepend CSS to email body
            emailBody = quillCSS + emailBody;
            console.log('✅ Added Quill CSS styles to email for class rendering');
            
            console.log(`Final email body preview: ${{emailBody.substring(0, 200)}}...`);
            
            // Verify img tags survived the regex cleanup
            const imgAfterRegexCleanup = emailBody.match(/<img[^>]+>/g);
            if (bodyBeforeRegexCleanup.includes('<img') && !imgAfterRegexCleanup) {{
                console.error(`❌ CRITICAL: <img> tags were REMOVED during regex cleanup!`);
                console.error(`   Before cleanup: ${{bodyBeforeRegexCleanup.substring(0, 300)}}...`);
                console.error(`   After cleanup: ${{emailBody.substring(0, 300)}}...`);
            }} else if (imgAfterRegexCleanup) {{
                console.log(`✅ After regex cleanup: ${{imgAfterRegexCleanup.length}} <img> tag(s) still present`);
            }}
            
            // Get user name from form
            const userName = document.getElementById('userName').value.trim() || 'Web User';
            
            // Read To/CC/BCC inputs and parse into arrays (normalize to lowercase for deduplication)
            const toList = parseEmails(document.getElementById('campaignTo')?.value || '').map(e => e.toLowerCase());
            const ccList = parseEmails(document.getElementById('campaignCc')?.value || '').map(e => e.toLowerCase());
            const bccList = parseEmails(document.getElementById('campaignBcc')?.value || '').map(e => e.toLowerCase());
            
            // 📧 ENHANCED LOGGING: Display To/CC/BCC lines in web UI console
            // 📧 ENHANCED LOGGING: Display To/CC/BCC lines in web UI console
            console.log('📧 EMAIL RECIPIENTS - WEB UI LOGGING:');
            console.log('=' .repeat(50));
            console.log('📬 To Recipients:', toList.length > 0 ? toList : 'None');
            console.log('📋 CC Recipients:', ccList.length > 0 ? ccList : 'None');
            console.log('🔒 BCC Recipients:', bccList.length > 0 ? bccList : 'None');
            console.log('📊 Total Recipients: To=' + toList.length + ', CC=' + ccList.length + ', BCC=' + bccList.length);
            console.log('=' .repeat(50));
            
            // 📧 VISUAL DEBUG DISPLAY: Show recipients in the UI temporarily
            let debugResultDiv = document.getElementById('campaignResult');
            if (debugResultDiv && (toList.length > 0 || ccList.length > 0 || bccList.length > 0)) {{
                debugResultDiv.innerHTML = `
                    <div style="background: var(--info-color); color: white; padding: 15px; border-radius: 8px; margin: 10px 0;">
                        <h4 style="margin: 0 0 10px 0;">📧 Campaign Recipients Debug</h4>
                        <div style="font-family: monospace; font-size: 0.9em;">
                            <div><strong>📬 To Recipients (${{toList.length}}):</strong> ${{toList.length > 0 ? toList.join(', ') : 'None'}}</div>
                            <div><strong>📋 CC Recipients (${{ccList.length}}):</strong> ${{ccList.length > 0 ? ccList.join(', ') : 'None'}}</div>
                            <div><strong>🔒 BCC Recipients (${{bccList.length}}):</strong> ${{bccList.length > 0 ? bccList.join(', ') : 'None'}}</div>
                        </div>
                        <div style="margin-top: 10px; font-size: 0.8em; opacity: 0.9;">
                            This debug info will be replaced when the campaign is sent...
                        </div>
                    </div>
                `;
            }}
            
            // 📧 TOAST NOTIFICATION: Show recipients summary
            // if (toList.length > 0 || ccList.length > 0 || bccList.length > 0) {{
            //     const recipientSummary = `To: ${{toList.length}}, CC: ${{ccList.length}}, BCC: ${{bccList.length}}`;
            //     Toast.info(`📧 Recipients: ${{recipientSummary}}`, 4000);
            // }}
            
            // Extract and validate email addresses from contacts (normalize to lowercase)
            const targetEmails = targetContacts.map(c => c?.email).filter(email => email && email.includes('@')).map(e => e.toLowerCase());
            // If user provided explicit To addresses, include them as targets (they may be external or not in Contacts DB)
            if (toList.length > 0) {{
                console.log('Using explicit To list with ' + toList.length + ' addresses');
            }}
            console.log('Extracted ' + targetEmails.length + ' valid emails from ' + targetContacts.length + ' contacts');
            
            // Combine contact-derived targets with explicit To addresses (but NOT CC/BCC - they're handled separately)
            let primaryTargetEmails = [...new Set([...targetEmails, ...toList])];
            
            // Total recipients for validation (includes CC/BCC for counting)
            let allTargetEmails = [...new Set([...targetEmails, ...toList, ...ccList, ...bccList])];
            
            console.log('Primary targets (contacts + To): ' + primaryTargetEmails.length + ' (Contacts: ' + targetEmails.length + ', To: ' + toList.length + ')');
            console.log('Total recipients including CC/BCC: ' + allTargetEmails.length + ' (CC: ' + ccList.length + ', BCC: ' + bccList.length + ')');
            console.log('Sample primary targets:', primaryTargetEmails.slice(0, 5));
            
            if (allTargetEmails.length === 0) {{
                throw new Error('No recipients specified. Please select contacts or add To/CC/BCC recipients.');
            }}
            
            if (primaryTargetEmails.length === 0 && ccList.length === 0 && bccList.length === 0) {{
                throw new Error('No recipients specified. Please select contacts or add To/CC/BCC recipients.');
            }}

            // CONFIRMATION POPUP - Show total recipient count and ask for confirmation
            const confirmationMessage = `
📧 Campaign Confirmation
You are about to send this campaign to:

📊 Total Recipients: ${{allTargetEmails.length}}

Breakdown:
• Contacts from database: ${{targetEmails.length}}
• To recipients: ${{toList.length}}
• CC recipients: ${{ccList.length}}
• BCC recipients: ${{bccList.length}}

Filter: ${{filterDescription}}

⚠️ Are you sure you want to send this campaign?

Click OK to proceed or Cancel to abort.
            `.trim();
            
            // Show confirmation dialog and wait for user response
            const userConfirmed = confirm(confirmationMessage);
            
            if (!userConfirmed) {{
                // User clicked Cancel
                button.textContent = originalText;
                button.classList.remove('loading');
                button.disabled = false;
                console.log('Campaign send cancelled by user');
                return; // Exit without sending
            }}
            
            console.log('User confirmed campaign send');
            
            // Log final email body for debugging
            console.log(`📧 Final email body length: ${{emailBody.length}} characters`);
            console.log(`📧 Email body sample (first 500 chars): ${{emailBody.substring(0, 500)}}...`);
            
            // Show image tags in email body
            const imgMatches = emailBody.match(/<img[^>]+>/g);
            if (imgMatches) {{
                console.log(`🖼️ Email body contains ${{imgMatches.length}} <img> tag(s):`);
                imgMatches.forEach((tag, i) => {{
                    console.log(`  ${{i + 1}}. ${{tag.substring(0, 120)}}...`);
                }});
            }} else {{
                console.log(`⚠️ No <img> tags found in email body!`);
            }}
            
            console.log(`📎 Campaign attachments: ${{campaignAttachments.length}}`);
            if (campaignAttachments.length > 0) {{
                console.log(`📎 Attachment details:`);
                campaignAttachments.forEach((att, i) => {{
                    console.log(`  ${{i + 1}}. ${{att.filename}} (s3_key: ${{att.s3_key}}, inline: ${{att.inline}})`);
                }});
            }}
            
            // Log font usage before sending campaign
            console.log('🎨 CAMPAIGN FONT ANALYSIS: Analyzing fonts used in email...');
            const fontMatches = emailBody.match(/class="[^"]*ql-font-([^"\s]+)/g) || [];
            const fontUsage = {{}};
            
            fontMatches.forEach(match => {{
                const fontMatch = match.match(/ql-font-([^"\s]+)/);
                if (fontMatch) {{
                    const font = fontMatch[1];
                    fontUsage[font] = (fontUsage[font] || 0) + 1;
                }}
            }});
            
            if (Object.keys(fontUsage).length > 0) {{
                console.log('🎨 FONTS BEING SENT TO RECIPIENTS:');
                Object.entries(fontUsage).forEach(([font, count]) => {{
                    console.log(`   • ${{font}}: ${{count}} occurrence(s)`);
                }});
            }} else {{
                console.log('🎨 FONTS BEING SENT: Default font only (no custom fonts detected)');
            }}
            
            const campaign = {{
                campaign_name: document.getElementById('campaignName').value,
                subject: document.getElementById('subject').value,
                body: emailBody,  // Will be modified below to replace data URIs with S3 keys
                font_usage: fontUsage,  // Add font usage to campaign data
                launched_by: userName,                                                                 //Send user identity to backend
                filter_type: Object.keys(selectedCampaignFilterValues).length > 0 ? 'custom' : null,
                filter_values: Object.keys(selectedCampaignFilterValues).length > 0 ? JSON.stringify(selectedCampaignFilterValues): null,
                filter_description: filterDescription,
                // Send only primary targets (contacts + To) - CC/BCC handled separately by backend
                to: toList,
                target_contacts: primaryTargetEmails,  // Send only contacts + To addresses (NOT CC/BCC)
                cc: ccList,   // array of CC emails (backend will queue these separately)
                bcc: bccList, // array of BCC emails (backend will queue these separately)
                attachments: campaignAttachments  // Include attachments
            }};
            
            // 🔧 REPLACE DATA URIs WITH S3 KEYS IN CAMPAIGN.BODY (for backend transmission)
            // IMPORTANT: This modifies campaign.body ONLY, not emailBody (which keeps data URIs for editor)
            if (campaignAttachments.length > 0) {{
                console.log(`📸 Replacing data: URIs with S3 keys in campaign.body for backend transmission`);
                console.log(`   Campaign body length BEFORE replacement: ${{campaign.body.length}} chars`);
                
                let replacementCount = 0;
                campaignAttachments.forEach((att, idx) => {{
                    if (att.inline && att.s3_key) {{
                        console.log(`  Processing attachment ${{idx + 1}}: ${{att.filename}} → ${{att.s3_key}}`);
                        
                        // Find the img tag with this S3 key in data-s3-key attribute
                        // Use regex to find and replace: <img ... data-s3-key="xxx" src="data:..." ... >
                        // Replace src="data:..." with src="xxx"
                        
                        const s3KeyEscaped = att.s3_key.replace(/[.*+?^${{}}()|[\\]\\\\]/g, '\\\\$&');
                        
                        // Pattern: data-s3-key="S3KEY" followed by src="data:image/..." or src='data:image/...'
                        const pattern1 = new RegExp(`(<img[^>]*data-s3-key=["']${{s3KeyEscaped}}["'][^>]*src=["'])data:image/[^"']*["']`, 'g');
                        const pattern2 = new RegExp(`(<img[^>]*src=["'])data:image/[^"']*["']([^>]*data-s3-key=["']${{s3KeyEscaped}}["'])`, 'g');
                        
                        const beforeLength = campaign.body.length;
                        
                        // Try pattern 1: data-s3-key comes before src
                        campaign.body = campaign.body.replace(pattern1, `$1${{att.s3_key}}"`);
                        
                        // Try pattern 2: src comes before data-s3-key
                        campaign.body = campaign.body.replace(pattern2, `$1${{att.s3_key}}"$2`);
                        
                        const afterLength = campaign.body.length;
                        
                        if (beforeLength !== afterLength) {{
                            replacementCount++;
                            console.log(`    ✅ Replaced data URI with S3 key (size changed: ${{beforeLength}} → ${{afterLength}})`);
                        }} else {{
                            console.warn(`    ⚠️ No replacement (size unchanged) - img tag might not have data-s3-key attribute`);
                        }}
                    }}
                }});
                
                console.log(`   Campaign body length AFTER replacement: ${{campaign.body.length}} chars`);
                console.log(`   Replaced ${{replacementCount}} data URI(s) with S3 keys`);
                
                // Now remove data-s3-key and data-inline attributes from campaign.body
                campaign.body = campaign.body.replace(/\\s+data-s3-key="[^"]*"/g, '');
                campaign.body = campaign.body.replace(/\\s+data-inline="[^"]*"/g, '');
                console.log(`   ✅ Removed data-s3-key attributes from campaign.body`);
                
                // Verify no data URIs remain in campaign.body
                if (campaign.body.includes('data:image/')) {{
                    console.error('⚠️ WARNING: campaign.body still contains data:image/ URIs after replacement!');
                }} else {{
                    console.log('   ✅ Confirmed: No data:image/ URIs in campaign.body');
                }}
            }} else {{
                console.log('ℹ️ No inline attachments to process');
            }}
            
            // 📡 CAMPAIGN DATA LOGGING
            console.log('📡 CAMPAIGN DATA PREPARED:');
            console.log('   Campaign Name:', campaign.campaign_name);
            console.log('   Subject:', campaign.subject);
            console.log('   Body Length:', campaign.body ? campaign.body.length : 0, 'characters');
            console.log('   Filter Description:', campaign.filter_description);
            console.log('   Target Contacts:', campaign.target_contacts.length, 'addresses');
            console.log('   To Recipients:', campaign.to.length, 'addresses');
            console.log('   CC Recipients:', campaign.cc.length, 'addresses');
            console.log('   BCC Recipients:', campaign.bcc.length, 'addresses');
            console.log('   Attachments:', campaign.attachments.length, 'files');
            console.log('   Full Campaign Object:', campaign);
                
                // Validate required fields
                if (!campaign.campaign_name || !campaign.subject || !campaign.body) {{
                    throw new Error('Please fill in all required fields');
                }}
                
                // Validate attachment size
                const totalAttachmentSize = campaignAttachments.reduce((sum, att) => sum + att.size, 0);
                if (totalAttachmentSize > MAX_ATTACHMENT_SIZE) {{
                    throw new Error(`Attachments exceed 40 MB limit (${{(totalAttachmentSize / 1024 / 1024).toFixed(2)}} MB)`);
                }}
            
            // Debug: Log campaign object before serialization
            console.log('Campaign object:', {{
                campaign_name: campaign.campaign_name,
                subject: campaign.subject,
                body_length: campaign.body?.length || 0,
                attachments_count: campaign.attachments?.length || 0,
                target_contacts_count: campaign.target_contacts?.length || 0
            }});
            
            // DEBUG: Verify img tags are in campaign.body before serialization
            const imgInCampaignBody = campaign.body.match(/<img[^>]+>/g);
            if (imgInCampaignBody) {{
                console.log(`🔍 BEFORE JSON: campaign.body has ${{imgInCampaignBody.length}} <img> tag(s)`);
            }} else {{
                console.error(`❌ BEFORE JSON: campaign.body has NO <img> tags!`);
                console.error(`   Body content: ${{campaign.body.substring(0, 300)}}...`);
            }}
            
            // Try to serialize campaign to JSON - catch errors early
            let campaignJSON;
            try {{
                campaignJSON = JSON.stringify(campaign);
                console.log(`✅ Campaign JSON serialized successfully`);
                console.log(`   Size: ${{(campaignJSON.length / 1024).toFixed(2)}} KB`);
                console.log(`   Body size: ${{(campaign.body?.length || 0 / 1024).toFixed(2)}} KB`);
                console.log(`   Attachments: ${{campaign.attachments?.length || 0}}`);
                
                // DEBUG: Check if img tags survived JSON serialization
                if (campaignJSON.includes('<img')) {{
                    console.log(`🔍 AFTER JSON: Serialized data contains <img> tags ✅`);
                }} else {{
                    console.error(`❌ AFTER JSON: Serialized data has NO <img> tags!`);
                }}
                
                // Warn if body is very large
                if (campaignJSON.length > 5000000) {{ // 5MB
                    console.warn(`⚠️ Campaign data is very large (${{(campaignJSON.length / 1024 / 1024).toFixed(2)}} MB)`);
                }}
            }} catch (jsonError) {{
                console.error('❌ JSON serialization error:', jsonError);
                console.error('Campaign object:', campaign);
                throw new Error(
                    `Failed to prepare campaign data: ${{jsonError.message}}\\n\\n` +
                    `This usually happens when the email contains invalid data.\\n` +
                    `Check browser console for details.`
                );
            }}
            
            console.log(`📤 Sending campaign to backend: ${{API_URL}}/campaign`);
            console.log(`   Campaign JSON size: ${{campaignJSON.length}} characters (${{(campaignJSON.length / 1024).toFixed(2)}} KB)`);
            
            // 📡 ENHANCED REQUEST LOGGING
            console.log('📡 SENDING CAMPAIGN REQUEST:');
            console.log('   URL:', `${{API_URL}}/campaign`);
            console.log('   Method: POST');
            console.log('   Headers:', {{'Content-Type': 'application/json'}});
            console.log('   Body size:', campaignJSON.length, 'characters');
            
            const response = await fetch(`${{API_URL}}/campaign`, {{
                method: 'POST',
                headers: {{'Content-Type': 'application/json'}},
                body: campaignJSON
            }});
            
            // 📡 ENHANCED RESPONSE LOGGING
            console.log('📡 CAMPAIGN RESPONSE RECEIVED:');
            console.log('   Status:', response.status, response.statusText);
            console.log('   Headers:', Object.fromEntries(response.headers.entries()));
            console.log('   OK:', response.ok);
            console.log('   Type:', response.type);
            console.log('   URL:', response.url);
            
            // Get response as text first to handle HTML error pages
            const responseText = await response.text();
            console.log('   Response length:', responseText.length, 'characters');
            console.log('   Response preview (first 200 chars):', responseText.substring(0, 200));
            
            // 📡 DETAILED RESPONSE ANALYSIS
            if (!response.ok) {{
                console.error('📡 ERROR RESPONSE DETAILS:');
                console.error('   Status Code:', response.status);
                console.error('   Status Text:', response.statusText);
                console.error('   Full Response Body:', responseText);
            }}
            
            // Check if response is HTML (error page) instead of JSON
            if (responseText.trim().startsWith('<')) {{
                console.error('📡 SERVER ERROR: HTML response instead of JSON');
                console.error('   Full HTML response:', responseText);
                throw new Error(
                    `Campaign Failed: Server returned an error page instead of JSON response\\n\\n` +
                    `Status: ${{response.status}} ${{response.statusText}}\\n\\n` +
                    `This indicates a backend error. Common causes:\\n` +
                    `• Lambda function error or crash\\n` +
                    `• Missing permissions (S3, DynamoDB, SQS)\\n` +
                    `• Email body too large\\n\\n` +
                    `Check CloudWatch Logs for details:\\n` +
                    `python tail_lambda_logs.py BulkEmailAPI`
                );
            }}
            
            // 📡 JSON PARSING
            let result;
            try {{
                console.log('📡 PARSING RESPONSE AS JSON...');
                result = JSON.parse(responseText);
                console.log('📡 JSON PARSE SUCCESS:');
                console.log('   Parsed result:', result);
                console.log('   Result keys:', Object.keys(result));
                if (result.error) {{
                    console.error('📡 API ERROR IN RESPONSE:', result.error);
                }}
                if (result.success) {{
                    console.log('📡 API SUCCESS:', result.success);
                }}
            }} catch (parseError) {{
                console.error('📡 JSON PARSE ERROR:', parseError);
                console.error('Response text:', responseText.substring(0, 500));
                throw new Error(
                    `Campaign Failed: Invalid server response\\n\\n` +
                    `${{parseError.message}}\\n\\n` +
                    `The server returned: ${{responseText.substring(0, 100)}}...\\n\\n` +
                    `Check CloudWatch Logs: python tail_lambda_logs.py BulkEmailAPI`
                );
            }}
            
            const resultDiv = document.getElementById('campaignResult');
                
                if (result.error) {{
                    console.error('Backend returned error:', result.error);
                    throw new Error(result.error);
                }}
                
                // Create a beautiful result display
                Toast.success('Campaign queued successfully! Emails are being sent.', 6000);
                resultDiv.innerHTML = `
                    <h3>Campaign Queued Successfully!</h3>
                    <div style="background: var(--info-color); color: white; padding: 20px; border-radius: 12px; margin: 20px 0;">
                        <p style="margin: 0; font-size: 1.1rem;">Your campaign has been queued and emails will be processed asynchronously.</p>
                    </div>
                    <div style="display: grid; grid-template-columns: repeat(auto-fit, minmax(200px, 1fr)); gap: 20px; margin: 20px 0;">
                        <div style="background: var(--success-color); color: white; padding: 20px; border-radius: 8px; text-align: center;">
                            <h4 style="margin: 0; font-size: 2rem;">${{result.queued_count || 0}}</h4>
                            <p style="margin: 5px 0 0 0;">Queued to SQS</p>
                        </div>
                        <div style="background: var(--warning-color); color: white; padding: 20px; border-radius: 8px; text-align: center;">
                            <h4 style="margin: 0; font-size: 2rem;">${{result.failed_to_queue || 0}}</h4>
                            <p style="margin: 5px 0 0 0;">Failed to Queue</p>
                        </div>
                        <div style="background: var(--info-color); color: white; padding: 20px; border-radius: 8px; text-align: center;">
                            <h4 style="margin: 0; font-size: 2rem;">${{result.total_contacts || 0}}</h4>
                            <p style="margin: 5px 0 0 0;">Total Contacts</p>
                        </div>
                    </div>
                    <div style="background: var(--gray-50); padding: 16px; border-radius: 8px; margin-top: 20px;">
                        <p style="margin: 0; color: var(--gray-700);"><strong>Campaign ID:</strong> ${{result.campaign_id}}</p>
                        <div style="margin-top: 15px; padding-top: 15px; border-top: 1px solid var(--gray-200);">
                            <h4 style="margin: 0 0 10px 0; color: var(--gray-800);">📧 Email Recipients</h4>
                            <div style="display: grid; grid-template-columns: repeat(auto-fit, minmax(150px, 1fr)); gap: 10px;">
                                <div style="background: white; padding: 10px; border-radius: 6px; border-left: 4px solid var(--primary-color);">
                                    <strong style="color: var(--primary-color);">📬 To:</strong><br>
                                    <span style="font-size: 0.9em; color: var(--gray-600);">${{toList.length > 0 ? toList.join(', ') : 'None'}}</span>
                                </div>
                                <div style="background: white; padding: 10px; border-radius: 6px; border-left: 4px solid var(--warning-color);">
                                    <strong style="color: var(--warning-color);">📋 CC:</strong><br>
                                    <span style="font-size: 0.9em; color: var(--gray-600);">${{ccList.length > 0 ? ccList.join(', ') : 'None'}}</span>
                                </div>
                                <div style="background: white; padding: 10px; border-radius: 6px; border-left: 4px solid var(--gray-500);">
                                    <strong style="color: var(--gray-500);">🔒 BCC:</strong><br>
                                    <span style="font-size: 0.9em; color: var(--gray-600);">${{bccList.length > 0 ? bccList.join(', ') : 'None'}}</span>
                                </div>
                            </div>
                        </div>
                        <p style="margin: 5px 0 0 0; color: var(--gray-700);"><strong>Target Contacts:</strong> ${{filterDescription}}</p>
                        <p style="margin: 5px 0 0 0; color: var(--gray-700);"><strong>Queue:</strong> ${{result.queue_name || 'bulk-email-queue'}}</p>
                        <p style="margin: 10px 0 0 0; color: var(--gray-600); font-size: 0.9rem;">Check CloudWatch Logs to monitor email processing status</p>
                    </div>
                    <details style="margin-top: 20px;">
                        <summary style="cursor: pointer; color: var(--gray-600);">View Raw Response</summary>
                        <pre style="background: var(--gray-100); padding: 16px; border-radius: 8px; margin-top: 10px; overflow-x: auto;">${{JSON.stringify(result, null, 2)}}</pre>
                    </details>
                `;
            resultDiv.classList.remove('hidden');
                
                button.textContent = 'Campaign Queued!';
                button.style.background = 'linear-gradient(135deg, var(--success-color), #059669)';
                setTimeout(() => {{
                    button.textContent = originalText;
                    button.style.background = '';
                }}, 3000);
                
            }} catch (error) {{
                const resultDiv = document.getElementById('campaignResult');
                Toast.error(`Campaign failed: ${{error.message}}`);
                resultDiv.innerHTML = `
                    <h3 style="color: var(--danger-color);">Campaign Failed</h3>
                    <p style="color: var(--gray-600);">${{error.message}}</p>
                `;
                resultDiv.classList.remove('hidden');
                
                button.textContent = 'Error';
                button.style.background = 'linear-gradient(135deg, var(--danger-color), #dc2626)';
                setTimeout(() => {{
                    button.textContent = originalText;
                    button.style.background = '';
                }}, 3000);
            }} finally {{
                button.classList.remove('loading');
                button.disabled = false;
            }}
        }}
        
        async function loadConfig() {{
            try {{
                console.log('Loading config from:', `${{API_URL}}/config`);
                const response = await fetch(`${{API_URL}}/config`);
                console.log('Config response status:', response.status);
                
                if (response.ok) {{
                    const result = await response.json();
                    console.log('Config result:', result);
                    const config = result.config;
                    console.log('Config data:', config);
                    
                    if (config && config.aws_region) {{
                        document.getElementById('awsRegion').value = config.aws_region;
                        console.log('✅ AWS Region loaded from DynamoDB:', config.aws_region);
                    }}
                    
                    if (config && config.from_email) {{
                        document.getElementById('fromEmail').value = config.from_email;
                        console.log('✅ From Email loaded from DynamoDB:', config.from_email);
                    }} else {{
                        console.log('⚠️ No from_email found in config - using defaults');
                    }}
                    
                    // emails_per_minute field removed
                }} else if (response.status === 404) {{
                    console.log('ℹ️ No email configuration found in DynamoDB - using defaults');
                    console.log('You can save configuration in the Email Config tab');
                }} else {{
                    console.log('⚠️ Config response not OK:', response.status);
                    // alert('Config API error: ' + response.status);
                }}
            }} catch (e) {{
                console.error('Error loading config:', e);
            }}
        }}
        
        // User identity management (browser localStorage)
        function saveUserName() {{
            const userName = document.getElementById('userName').value.trim();
            if (userName) {{
                localStorage.setItem('emailCampaignUserName', userName);
                console.log('User name saved:', userName);
            }}
        }}
        
        function loadUserName() {{
            const savedName = localStorage.getItem('emailCampaignUserName');
            if (savedName) {{
                document.getElementById('userName').value = savedName;
                console.log('User name loaded from browser:', savedName);
            }}
        }}
        
        // Contact filter state
        let currentFilterType = null;  // null = no filter selected, '' = "All" selected, other = specific filter
        let selectedFilterValues = {{}};  // {{filterType: [values]}}
        
        // Helper function to get field value case-insensitively
        function getFieldValue(contact, fieldName) {{
            // Try exact match first
            if (contact[fieldName] !== undefined) {{
                return contact[fieldName];
            }}
            
            // Try case-insensitive search
            const lowerFieldName = fieldName.toLowerCase();
            for (const key in contact) {{
                if (key.toLowerCase() === lowerFieldName) {{
                    return contact[key];
                }}
            }}
            
            return null;
        }}
        
        async function selectFilterType(filterType) {{
            console.log('Filter type selected:', filterType, 'Current type:', currentFilterType);
            
            // Allow toggling off by clicking the same button (including "All")
            if (currentFilterType === filterType) {{
                console.log('Toggling off current filter type');
                currentFilterType = null;
                document.getElementById('availableValuesArea').style.display = 'none';
                updateButtonStyles(null);  // Reset all buttons to unselected state
                return;
            }}
            
            currentFilterType = filterType;
            updateButtonStyles(filterType);
            
            if (!filterType || filterType === '') {{
                // "All" selected - hide available values area
                document.getElementById('availableValuesArea').style.display = 'none';
                return;
            }}
            
            // Show loading message
            const availableValuesList = document.getElementById('availableValuesList');
            availableValuesList.innerHTML = '<div style="padding: 20px; text-align: center; color: #6b7280;"><span style="font-size: 14px;">⏳ Loading values from DynamoDB...</span></div>';
            document.getElementById('availableCount').textContent = 'Querying database...';
            document.getElementById('availableValuesArea').style.display = 'block';
            
            try {{
                console.log(`Querying DynamoDB for distinct values of field: ${{filterType}}`);
                
                // Call the backend API to get distinct values from DynamoDB
                const response = await fetch(`${{API_URL}}/contacts/distinct?field=${{encodeURIComponent(filterType)}}`);
                
                if (!response.ok) {{
                    throw new Error(`HTTP ${{response.status}}: ${{response.statusText}}`);
                }}
                
                const result = await response.json();
                const distinctValues = result.values || [];
                
                console.log(`Received ${{distinctValues.length}} distinct values for ${{filterType}} from DynamoDB`);
                
                if (distinctValues.length === 0) {{
                    availableValuesList.innerHTML = '<div style="padding: 20px; text-align: center; color: #9ca3af;"><span style="font-size: 13px;">No values found for this field</span></div>';
                    document.getElementById('availableCount').textContent = 'No values available';
                    return;
                }}
                
                // Display available values as clickable buttons
                availableValuesList.innerHTML = '';
                
                distinctValues.forEach(value => {{
                    const btn = document.createElement('button');
                    btn.className = 'available-value-btn';
                    btn.textContent = value;
                    btn.onclick = () => addFilterValue(filterType, value);
                    btn.style.cssText = 'padding: 6px 12px; background: white; border: 1px solid #cbd5e1; border-radius: 6px; font-size: 12px; cursor: pointer; transition: all 0.2s; color: #374151;';
                    btn.onmouseover = () => {{ btn.style.background = '#eff6ff'; btn.style.borderColor = '#6366f1'; }};
                    btn.onmouseout = () => {{ btn.style.background = 'white'; btn.style.borderColor = '#cbd5e1'; }};
                    availableValuesList.appendChild(btn);
                }});
                
                document.getElementById('availableCount').textContent = `${{distinctValues.length}} values available`;
                
            }} catch (error) {{
                console.error('Error loading distinct values:', error);
                availableValuesList.innerHTML = `<div style="padding: 20px; text-align: center; color: #ef4444;"><span style="font-size: 13px;">❌ Error loading values: ${{error.message}}</span></div>`;
                document.getElementById('availableCount').textContent = 'Error loading values';
            }}
        }}
        
        function updateButtonStyles(filterType) {{
            // Update button styles based on selected filter type
            document.querySelectorAll('.filter-type-btn').forEach(btn => {{
                const btnFilter = btn.getAttribute('data-filter');
                
                if (filterType === null) {{
                    // Nothing selected - all buttons unselected
                    btn.style.background = 'white';
                    btn.style.borderColor = '#e5e7eb';
                    btn.style.color = '#374151';
                }} else if (btnFilter === filterType && filterType !== '') {{
                    // Selected filter type (not "All")
                    btn.style.background = '#6366f1';
                    btn.style.borderColor = '#6366f1';
                    btn.style.color = 'white';
                }} else if (filterType === '' && btnFilter === '') {{
                    // "All" button selected
                    btn.style.background = '#10b981';
                    btn.style.borderColor = '#10b981';
                    btn.style.color = 'white';
                }} else {{
                    // Unselected buttons
                    btn.style.background = 'white';
                    btn.style.borderColor = '#e5e7eb';
                    btn.style.color = '#374151';
                }}
            }});
        }}
        
        function addFilterValue(filterType, value) {{
            console.log('Adding filter value:', filterType, value);
            
            // Initialize array if needed
            if (!selectedFilterValues[filterType]) {{
                selectedFilterValues[filterType] = [];
            }}
            
            // Don't add duplicates
            if (selectedFilterValues[filterType].includes(value)) {{
                console.log('Value already selected');
                return;
            }}
            
            selectedFilterValues[filterType].push(value);
            updateSelectedValuesTags();
        }}
        
        function removeFilterValue(filterType, value) {{
            console.log('Removing filter value:', filterType, value);
            
            if (selectedFilterValues[filterType]) {{
                selectedFilterValues[filterType] = selectedFilterValues[filterType].filter(v => v !== value);
                
                // Remove filter type if no values left
                if (selectedFilterValues[filterType].length === 0) {{
                    delete selectedFilterValues[filterType];
                }}
            }}
            
            updateSelectedValuesTags();
        }}
        
        function updateSelectedValuesTags() {{
            const tagsContainer = document.getElementById('selectedValuesTags');
            tagsContainer.innerHTML = '';
            
            let hasValues = false;
            
            // Display all selected values as tags
            for (const [filterType, values] of Object.entries(selectedFilterValues)) {{
                if (values && values.length > 0) {{
                    hasValues = true;
                    
                    // Get filter type label
                    const filterLabels = {{
                        'entity_type': 'Entity Type',
                        'state': 'State',
                        'agency_name': 'Agency',
                        'sector': 'Sector',
                        'subsection': 'Sub-section',
                        'ms_isac_member': 'MS-ISAC Member',
                        'soc_call': 'SOC Call',
                        'fusion_center': 'Fusion Center',
                        'k12': 'K-12',
                        'water_wastewater': 'Water/Wastewater',
                        'weekly_rollup': 'Weekly Rollup',
                        'region': 'Region'
                    }};
                    
                    const label = filterLabels[filterType] || filterType;
                    
                    values.forEach(value => {{
                        const tag = document.createElement('div');
                        tag.style.cssText = 'display: inline-flex; align-items: center; gap: 6px; padding: 6px 10px; background: #6366f1; color: white; border-radius: 6px; font-size: 13px; font-weight: 500;';
                        tag.innerHTML = `
                            <span style="font-size: 11px; opacity: 0.9;">${{label}}:</span>
                            <span>${{value}}</span>
                            <button onclick="removeFilterValue('${{filterType}}', '${{value.replace(/'/g, "\\\\'")}}');" style="background: none; border: none; color: white; cursor: pointer; padding: 0 2px; font-size: 16px; line-height: 1; opacity: 0.8;" onmouseover="this.style.opacity='1'" onmouseout="this.style.opacity='0.8'">
                                ×
                            </button>
                        `;
                        tagsContainer.appendChild(tag);
                    }});
                }}
            }}
            
            if (!hasValues) {{
                tagsContainer.innerHTML = '<small style="color: #9ca3af; font-style: italic;">No filters selected - showing all contacts</small>';
            }}
        }}
        
        function clearAllFilters() {{
            console.log('Clearing all filters');
            selectedFilterValues = {{}};
            currentFilterType = null;
            
            // Reset all buttons to unselected state
            updateButtonStyles(null);
            
            // Hide available values
            document.getElementById('availableValuesArea').style.display = 'none';
            
            // Clear tags
            updateSelectedValuesTags();
            
            // Show all contacts
            displayContacts(allContacts);
        }}
        
        // Font monitoring and logging functions
        function logFontUsage() {{
            if (!quillEditor) return;
            
            const content = quillEditor.root.innerHTML;
            const fontClasses = content.match(/class="[^"]*ql-font-([^"\s]+)/g) || [];
            const fontCounts = {{}};
            
            fontClasses.forEach(match => {{
                const font = match.match(/ql-font-([^"\s]+)/)[1];
                fontCounts[font] = (fontCounts[font] || 0) + 1;
            }});
            
            if (Object.keys(fontCounts).length > 0) {{
                console.log('🎨 CURRENT FONT USAGE IN EDITOR:');
                Object.entries(fontCounts).forEach(([font, count]) => {{
                    console.log(`   • ${{font}}: ${{count}} occurrence(s)`);
                }});
            }} else {{
                console.log('🎨 CURRENT FONT USAGE: Default font only');
            }}
            
            return fontCounts;
        }}
        
        function startFontMonitoring() {{
            console.log('🎨 FONT MONITORING: Started real-time font usage tracking');
            
            // Log font usage every 5 seconds when editor has content
            setInterval(() => {{
                if (quillEditor && quillEditor.getLength() > 1) {{
                    const fontUsage = logFontUsage();
                    
                    // Store in session for campaign sending
                    sessionStorage.setItem('currentFontUsage', JSON.stringify(fontUsage));
                }}
            }}, 5000);
        }}
        
        // ============================================
        // CAMPAIGN HISTORY FUNCTIONS
        // ============================================
        
        let currentCampaignId = null;
        let allCampaigns = [];
        window.__historyPrevTokens = [];
        window.__historyNextToken = null;

        function paginateHistory(direction) {{
            if (direction === 'next') {{
                const token = window.__historyNextToken;
                if (token) {{
                    loadCampaignHistory(token);
                }}
            }} else if (direction === 'prev') {{
                const stack = window.__historyPrevTokens || [];
                if (stack.length > 0) {{
                    // Pop current token
                    stack.pop();
                    const prevToken = stack.length > 0 ? stack[stack.length - 1] : null;
                    loadCampaignHistory(prevToken);
                }}
            }}
        }}
        async function loadCampaignHistory(nextToken = null) {{
            const loading = document.getElementById('historyLoading');
            const historyBody = document.getElementById('historyBody');
            const pager = document.getElementById('historyPager');
            if (!nextToken) {{
                // Reset pagination state on fresh load
                window.__historyPrevTokens = [];
                window.__historyNextToken = null;
            }}
            
            loading.style.display = 'block';
            historyBody.innerHTML = '<tr><td colspan="8" style="padding: 20px; text-align: center;">Loading...</td></tr>';
            
            try {{
                // Fetch campaigns from DynamoDB via backend
                const url = new URL(`${{API_URL}}/campaigns`);
                if (nextToken) url.searchParams.set('next', nextToken);
                const searchEl = document.getElementById('historySearch');
                const q = (searchEl && searchEl.value ? searchEl.value : '').trim();
                if (q) url.searchParams.set('q', q);
                const response = await fetch(url.toString());
                
                if (!response.ok) {{
                    throw new Error(`Failed to load campaigns: ${{response.statusText}}`);
                }}
                
                const data = await response.json();
                // Backend now filters preview campaigns AND sorts by created_at (newest first)
                allCampaigns = data.campaigns || [];
                const nextOut = data.next || null;
                window.__historyNextToken = nextOut; // store for pager
                window.__historyPrevTokens = window.__historyPrevTokens || [];
                if (nextToken) {{
                    // Navigating forward, push current token to prev stack
                    window.__historyPrevTokens.push(nextToken);
                }}
                
                // Check if search is active (reuse searchEl variable from above)
                const searchActive = searchEl && searchEl.value && searchEl.value.trim() !== '';
                
                // Sort by date (newest first) - preview campaigns already filtered on backend
                if (allCampaigns.length === 0) {{
                    const message = searchActive 
                        ? `No campaigns found matching "${{searchEl.value}}". <a href="#" onclick="clearHistorySearch(); return false;" style="color: #3b82f6; text-decoration: underline;">Clear search</a>` 
                        : 'No campaigns found';
                    historyBody.innerHTML = `<tr><td colspan="8" style="padding: 40px; text-align: center; color: #9ca3af;">${{message}}</td></tr>`;
                    return;
                }}
                
                // Display campaigns
                historyBody.innerHTML = '';
                allCampaigns.forEach(campaign => {{
                    const row = document.createElement('tr');
                    row.style.borderBottom = '1px solid #e5e7eb';
                    row.style.transition = 'all 0.2s ease';
                    row.onmouseover = function() {{ 
                        this.style.backgroundColor = '#f8fafc'; 
                        this.style.transform = 'scale(1.01)';
                        this.style.boxShadow = '0 2px 8px rgba(0,0,0,0.1)';
                    }};
                    row.onmouseout = function() {{ 
                        this.style.backgroundColor = ''; 
                        this.style.transform = 'scale(1)';
                        this.style.boxShadow = 'none';
                    }};
                    row.style.cursor = 'pointer';
                    
                    // Format timestamps with browser's local timezone
                    // Detect browser timezone
                    const browserTimezone = Intl.DateTimeFormat().resolvedOptions().timeZone;
                    
                    const dateOptions = {{
                        year: 'numeric',
                        month: 'numeric',
                        day: 'numeric',
                        hour: '2-digit',
                        minute: '2-digit',
                        second: '2-digit',
                        timeZoneName: 'short',
                        timeZone: browserTimezone  // Explicitly use browser's local timezone
                    }};
                    
                    // Helper function to parse UTC timestamp and convert to local time
                    function parseUTCTimestamp(timestamp) {{
                        if (!timestamp) return null;
                        // If timestamp doesn't have 'Z' suffix, it's UTC from Lambda - add 'Z' to force UTC parsing
                        const utcTimestamp = timestamp.endsWith('Z') ? timestamp : timestamp + 'Z';
                        return new Date(utcTimestamp);
                    }}
                    
                    // Use created_at, fallback to sent_at for display
                    const createdTimestamp = campaign.created_at || campaign.sent_at || '';
                    let formattedCreatedDate = '-';
                    if (createdTimestamp) {{
                        // Parse as UTC and convert to local time
                        const createdDate = parseUTCTimestamp(createdTimestamp);
                        if (createdDate) {{
                            formattedCreatedDate = createdDate.toLocaleString('en-US', dateOptions);
                        }}
                    }}
                    
                    // Format completed time
                    let formattedCompletedTime = '-';
                    if (campaign.completed_at) {{
                        // Parse as UTC and convert to local time
                        const completedDate = parseUTCTimestamp(campaign.completed_at);
                        if (completedDate) {{
                            formattedCompletedTime = completedDate.toLocaleString('en-US', dateOptions);
                        }}
                    }}
                    
                    // Calculate total recipients (target_contacts + To + CC + BCC)
                    const targetContactsCount = campaign.total_contacts || 0;
                    const toCount = (campaign.to && Array.isArray(campaign.to)) ? campaign.to.length : 0;
                    const ccCount = (campaign.cc && Array.isArray(campaign.cc)) ? campaign.cc.length : 0;
                    const bccCount = (campaign.bcc && Array.isArray(campaign.bcc)) ? campaign.bcc.length : 0;
                    const recipients = targetContactsCount + toCount + ccCount + bccCount;
                    
                    const status = campaign.status || 'unknown';
                    const launchedBy = campaign.launched_by || 'Unknown';
                    
                    // Status colors
                    let statusBg = '#e5e7eb';
                    let statusColor = '#6b7280';
                    if (status === 'completed') {{
                        statusBg = '#d1fae5';
                        statusColor = '#059669';
                    }} else if (status === 'sending') {{
                        statusBg = '#dbeafe';
                        statusColor = '#1d4ed8';
                    }} else if (status === 'processing' || status === 'queued') {{
                        statusBg = '#fef3c7';
                        statusColor = '#d97706';
                    }}
                    
                    row.innerHTML = `
                        <td style="padding: 16px; color: #1f2937; font-size: 14px; font-weight: 600;">${{campaign.campaign_name || 'Unnamed Campaign'}}</td>
                        <td style="padding: 16px; color: #374151; font-size: 14px; font-weight: 500; max-width: 300px; overflow: hidden; text-overflow: ellipsis; white-space: nowrap;" title="${{campaign.subject || 'No Subject'}}">${{campaign.subject || 'No Subject'}}</td>
                        <td style="padding: 16px; color: #1f2937; font-size: 13px; font-weight: 500; font-family: 'Monaco', monospace;">${{formattedCreatedDate}}</td>
                        <td style="padding: 16px; color: #059669; font-size: 13px; font-weight: 500; font-family: 'Monaco', monospace;">${{formattedCompletedTime}}</td>
                        <td style="padding: 16px; color: #059669; font-size: 14px; font-weight: 600; text-align: center;">${{recipients}}</td>
                        <td style="padding: 16px; text-align: center;">
                            <span style="padding: 6px 16px; border-radius: 20px; font-size: 12px; font-weight: 700; text-transform: uppercase; letter-spacing: 0.5px; box-shadow: 0 2px 4px rgba(0,0,0,0.1); 
                                background: ${{statusBg}};
                                color: ${{statusColor}};">
                                ${{status.toUpperCase()}}
                            </span>
                        </td>
                        <td style="padding: 16px; color: #1f2937; font-size: 14px; font-weight: 500;">${{launchedBy}}</td>
                        <td style="padding: 16px; text-align: center;">
                            <button onclick="viewCampaignDetails('${{campaign.campaign_id}}'); event.stopPropagation();" 
                                style="padding: 8px 16px; background: linear-gradient(135deg, #3b82f6, #2563eb); color: white; border: none; border-radius: 6px; cursor: pointer; font-size: 13px; font-weight: 600; transition: all 0.2s ease; box-shadow: 0 2px 4px rgba(59, 130, 246, 0.3);">
                                👁️ View
                            </button>
                        </td>
                    `;
                    
                    historyBody.appendChild(row);
                }});
                
                // Show success message with search indication
                if (searchActive) {{
                    Toast.success(`Found ${{allCampaigns.length}} campaigns matching "${{searchEl.value}}"`, 3000);
                }} else {{
                    Toast.success(`Loaded ${{allCampaigns.length}} campaigns`, 2000);
                }}
                
                // Update pager
                if (pager) {{
                    const hasPrev = (window.__historyPrevTokens || []).length > 0;
                    const hasNext = !!window.__historyNextToken;
                    const pageNum = (window.__historyPrevTokens || []).length + 1;
                    document.getElementById('historyPrevBtn').disabled = !hasPrev;
                    document.getElementById('historyNextBtn').disabled = !hasNext;
                    
                    const searchInfo = searchActive ? ` • Searching: "${{searchEl.value}}"` : '';
                    document.getElementById('historyPageInfo').textContent = `Page ${{pageNum}} • Showing up to 50 campaigns${{searchInfo}}`;
                }}
                
            }} catch (error) {{
                console.error('Error loading campaign history:', error);
                Toast.error(`Failed to load campaigns: ${{error.message}}`);
                historyBody.innerHTML = `<tr><td colspan="8" style="padding: 40px; text-align: center; color: #ef4444;">Error: ${{error.message}}</td></tr>`;
            }} finally {{
                loading.style.display = 'none';
            }}
        }}
        
        async function viewCampaignDetails(campaignId) {{
            currentCampaignId = campaignId;
            try {{
                // Fire-and-forget log to backend (optional tracking feature)
                // Silently fail if endpoint doesn't exist (403) - this is non-critical
                fetch(`${{API_URL}}/campaign-viewed`, {{
                    method: 'POST',
                    headers: {{ 'Content-Type': 'application/json' }},
                    body: JSON.stringify({{ campaign_id: campaignId, timestamp: Date.now() }})
                }}).then(async (r) => {{
                    if (r.ok) {{
                        console.log('✅ Campaign view logged:', campaignId);
                    }}
                    // Silently ignore 403/404 errors - this is optional tracking
                }}).catch(() => {{
                    // Silently fail - this is optional tracking, don't show errors to user
                }});
            }} catch (e) {{
                console.warn('📜 Failed to send view log:', e);
            }}
            
            const campaign = allCampaigns.find(c => c.campaign_id === campaignId);
            if (!campaign) {{
                Toast.error('Campaign not found');
                return;
            }}
            
            // Populate modal with campaign details
            document.getElementById('detailCampaignName').textContent = campaign.campaign_name || 'Unnamed Campaign';
            document.getElementById('detailSubject').textContent = campaign.subject || 'No Subject';
            document.getElementById('detailDate').textContent = new Date(campaign.created_at || campaign.sent_at).toLocaleString();
            document.getElementById('detailLaunchedBy').textContent = campaign.launched_by || 'Unknown';
            
            // Display To, CC, BCC recipients
            const toRecipients = campaign.to || [];
            const ccRecipients = campaign.cc || [];
            const bccRecipients = campaign.bcc || [];
            
            document.getElementById('detailToRecipients').innerHTML = toRecipients.length > 0 
                ? toRecipients.map(email => `<span style="display: inline-block; padding: 4px 8px; margin: 2px; background: #dbeafe; border-radius: 4px; font-size: 12px;">${{email}}</span>`).join('')
                : '<span style="color: #9ca3af; font-style: italic;">None</span>';
            
            document.getElementById('detailCcRecipients').innerHTML = ccRecipients.length > 0
                ? ccRecipients.map(email => `<span style="display: inline-block; padding: 4px 8px; margin: 2px; background: #dcfce7; border-radius: 4px; font-size: 12px;">${{email}}</span>`).join('')
                : '<span style="color: #9ca3af; font-style: italic;">None</span>';
            
            document.getElementById('detailBccRecipients').innerHTML = bccRecipients.length > 0
                ? bccRecipients.map(email => `<span style="display: inline-block; padding: 4px 8px; margin: 2px; background: #fef9c3; border-radius: 4px; font-size: 12px;">${{email}}</span>`).join('')
                : '<span style="color: #9ca3af; font-style: italic;">None</span>';
            
            // Display email body with proper CSS styling
            const emailBody = campaign.body || '';
            
            // Add Quill CSS styles for proper rendering
            const quillCSS = '<style type="text/css">' +
                '.ql-align-center {{ text-align: center; }}' +
                '.ql-align-right {{ text-align: right; }}' +
                '.ql-align-left {{ text-align: left; }}' +
                '.ql-align-justify {{ text-align: justify; }}' +
                '.ql-indent-1 {{ padding-left: 3em; }}' +
                '.ql-indent-2 {{ padding-left: 6em; }}' +
                '.ql-indent-3 {{ padding-left: 9em; }}' +
                '.ql-size-small {{ font-size: 0.75em; }}' +
                '.ql-size-large {{ font-size: 1.5em; }}' +
                '.ql-size-huge {{ font-size: 2.5em; }}' +
                '.ql-font-arial {{ font-family: Arial, sans-serif; }}' +
                '.ql-font-calibri {{ font-family: Calibri, Arial, sans-serif; }}' +
                '.ql-font-cambria {{ font-family: Cambria, Georgia, serif; }}' +
                '.ql-font-times-new-roman {{ font-family: "Times New Roman", serif; }}' +
                '.ql-font-courier-new {{ font-family: "Courier New", monospace; }}' +
                '.ql-font-georgia {{ font-family: Georgia, serif; }}' +
                '.ql-font-verdana {{ font-family: Verdana, sans-serif; }}' +
                '.ql-font-tahoma {{ font-family: Tahoma, sans-serif; }}' +
                '.ql-font-trebuchet-ms {{ font-family: "Trebuchet MS", sans-serif; }}' +
                '.ql-font-helvetica {{ font-family: Helvetica, Arial, sans-serif; }}' +
                '.ql-font-segoe-ui {{ font-family: "Segoe UI", Tahoma, Arial, sans-serif; }}' +
                '.ql-font-open-sans {{ font-family: "Open Sans", Arial, sans-serif; }}' +
                '.ql-font-roboto {{ font-family: "Roboto", Arial, sans-serif; }}' +
                '</style>';
            
            if (emailBody) {{
                // Resolve inline images to presigned URLs before rendering
                console.log('🧩 Starting inline image resolution for campaign:', campaign && campaign.campaign_id);
                const processedBody = await resolveInlineImages(emailBody, campaign.attachments || []);
                console.log('🧩 Inline image resolution complete. Processed body length:', (processedBody || '').length);
                document.getElementById('detailBody').innerHTML = quillCSS + processedBody;
                console.log('🧩 detailBody updated in Campaign Details modal');
            }} else {{
                document.getElementById('detailBody').innerHTML = '<span style="color: #9ca3af; font-style: italic;">No content</span>';
            }}
            
            // Display attachments if present (exclude inline images - they're in the body)
            const allAttachments = campaign.attachments || [];
            const attachments = allAttachments.filter(att => !att.inline);  // Filter out inline images
            const attachmentsContainer = document.getElementById('detailAttachments');
            
            console.log(`📎 Total attachments: ${{allAttachments.length}}, Non-inline: ${{attachments.length}}`);
            
            if (attachments.length > 0) {{
                let attachmentsHTML = '<strong style="display: block; margin-bottom: 8px;">📎 Attachments (' + attachments.length + '):</strong>';
                attachmentsHTML += '<div style="padding: 15px; background: #f9fafb; border-radius: 8px; border: 1px solid #e5e7eb;">';
                attachmentsHTML += '<ul style="margin: 0; padding-left: 20px;">';
                
                attachments.forEach(att => {{
                    const fileSize = att.size ? ' - ' + (att.size / 1024).toFixed(1) + ' KB' : '';
                    const safeFile = (att.filename || 'attachment').replace(/`/g, '');
                    const safeKey = (att.s3_key || '').replace(/`/g, '');
                    attachmentsHTML += `<li style="margin: 6px 0; display: flex; align-items: center; justify-content: space-between; gap: 10px;">
                        <span>${{att.filename}}${{fileSize}}</span>
                        <button onclick="downloadAttachment(\`${{safeKey}}\`, \`${{safeFile}}\`)" style="padding: 6px 12px; background: linear-gradient(135deg, #10b981, #059669); color: white; border: none; border-radius: 6px; cursor: pointer; font-size: 12px; font-weight: 600;">⬇️ Download</button>
                    </li>`;
                }});
                
                attachmentsHTML += '</ul></div>';
                attachmentsContainer.innerHTML = attachmentsHTML;
            }} else {{
                attachmentsContainer.innerHTML = '';
            }}
            
            // Show modal
            document.getElementById('campaignDetailsModal').style.display = 'flex';
        }}

        async function resolveInlineImages(html, attachments) {{
            try {{
                console.log('🧩 resolveInlineImages() called. Attachments total:', (attachments || []).length);
                if (!attachments || attachments.length === 0) return html;
                let output = html;
                
                // Log sample of HTML to help debug
                const htmlSample = html.substring(0, 500);
                console.log('🧩 HTML sample (first 500 chars):', htmlSample);
                
                // Check for existing img tags
                const imgMatches = html.match(/<img[^>]*>/gi);
                if (imgMatches) {{
                    console.log('🧩 Found', imgMatches.length, 'img tag(s) in original HTML');
                    imgMatches.forEach((tag, i) => {{
                        const srcMatch = tag.match(/src=["']([^"']+)["']/i);
                        if (srcMatch) {{
                            console.log(`   Image ${{i+1}} src:`, srcMatch[1].substring(0, 100));
                        }}
                    }});
                }} else {{
                    console.warn('⚠️ No img tags found in original HTML body!');
                }}
                
                // Fetch presigned URLs in parallel for inline attachments
                const inlineAttachments = attachments.filter(a => a && a.inline && a.s3_key);
                console.log('🧩 Inline attachments detected:', inlineAttachments.length);
                if (inlineAttachments.length === 0) return output;

                const urlMap = new Map();
                await Promise.all(inlineAttachments.map(async (att) => {{
                    try {{
                        console.log('🧩 Requesting presigned URL for inline image:', att.s3_key, 'filename:', att.filename);
                        const url = new URL(`${{API_URL}}/attachment-url`);
                        url.searchParams.set('s3_key', att.s3_key);
                        if (att.filename) url.searchParams.set('filename', att.filename);
                        // Request inline content-disposition so browsers render in <img>
                        url.searchParams.set('disposition', 'inline');
                        const fullUrl = url.toString();
                        const resp = await fetch(fullUrl);
                        console.log('🧩 Presigned URL request status:', resp.status, 'for', att.s3_key);
                        if (!resp.ok) throw new Error(`URL gen failed (${{resp.status}})`);
                        const data = await resp.json();
                        if (data.url) {{
                            urlMap.set(att, data.url);
                            console.log('🧩 Received presigned URL (truncated):', String(data.url).slice(0, 120) + '...');
                        }} else {{
                            console.warn('🧩 No URL returned for inline image', att && att.s3_key);
                        }}
                    }} catch (e) {{
                        console.warn('Inline image URL generation failed for', att && att.s3_key, e);
                    }}
                }}));

                // Replace references for each inline attachment
                inlineAttachments.forEach((att) => {{
                    const presigned = urlMap.get(att);
                    if (!presigned) return;
                    const s3Key = att.s3_key;
                    const filename = att.filename;
                    const contentId = att.content_id || att.cid || att.contentId;
                    console.log('🧩 Replacing inline image:', {{ s3_key: s3Key, filename: filename, cid: contentId }});

                    const before = output;
                    
                    // Pattern 1: src="s3_key" (full path)
                    output = output.replace(new RegExp(`src=\\"${{s3Key.replace(/[.*+?^$()|[\\]\\\\]/g, '\\$&')}}\\"`, 'g'), `src=\"${{presigned}}\"`);
                    // Pattern 2: src='s3_key' (full path)
                    output = output.replace(new RegExp(`src=\'${{s3Key.replace(/[.*+?^$()|[\\]\\\\]/g, '\\$&')}}\'`, 'g'), `src=\"${{presigned}}\"`);
                    
                    // Pattern 3: src="filename" (just the filename, common when using Quill)
                    if (filename) {{
                        const filenameEsc = filename.replace(/[.*+?^$()|[\\]\\\\]/g, '\\$&');
                        output = output.replace(new RegExp(`src=\\"[^"]*${{filenameEsc}}\\"`, 'g'), `src=\"${{presigned}}\"`);
                        output = output.replace(new RegExp(`src=\'[^\']*${{filenameEsc}}\'`, 'g'), `src=\"${{presigned}}\"`);
                    }}
                    
                    // Pattern 4: bare s3_key anywhere in src
                    output = output.split(s3Key).join(presigned);
                    
                    // Pattern 5: cid:content-id
                    if (contentId) {{
                        const cidEsc = String(contentId).replace(/[.*+?^$()|[\\]\\\\]/g, '\\$&');
                        output = output.replace(new RegExp(`src=\\"cid:${{cidEsc}}\\"`, 'g'), `src=\"${{presigned}}\"`);
                        output = output.replace(new RegExp(`src=\'cid:${{cidEsc}}\'`, 'g'), `src=\"${{presigned}}\"`);
                    }}
                    
                    const afterReplacement = output;
                    if (afterReplacement !== before) {{
                        console.log('✅ Successfully replaced image references for:', filename || s3Key);
                    }} else {{
                        console.warn('⚠️ No image references found to replace for:', filename || s3Key);
                        console.log('🧩 Hint: Check if body contains img tags with src matching:', {{ s3Key, filename, contentId }});
                    }}
                }});

                // Images are now properly embedded in the email body, no need for fallback "Inline Images" block
                console.log('✅ Inline image resolution complete. Images are embedded in email body.');

                return output;
            }} catch (err) {{
                console.warn('resolveInlineImages failed:', err);
                return html;
            }}
        }}
        
        async function downloadAttachment(s3Key, filename) {{
            try {{
                const url = new URL(`${{API_URL}}/attachment-url`);
                url.searchParams.set('s3_key', s3Key);
                if (filename) url.searchParams.set('filename', filename);
                const response = await fetch(url.toString());
                if (!response.ok) throw new Error(`Failed to get URL (${{response.status}})`);
                const data = await response.json();
                if (!data.url) throw new Error('No URL returned');

                // Trigger download in browser
                const a = document.createElement('a');
                a.href = data.url;
                a.download = filename || 'attachment';
                document.body.appendChild(a);
                a.click();
                document.body.removeChild(a);
            }} catch (err) {{
                console.error('Download failed:', err);
                Toast.error(`Download failed: ${{err.message}}`);
            }}
        }}

        function closeCampaignDetailsModal() {{
            document.getElementById('campaignDetailsModal').style.display = 'none';
            currentCampaignId = null;
            
            // Clear attachments container
            const attachmentsContainer = document.getElementById('detailAttachments');
            if (attachmentsContainer) {{
                attachmentsContainer.innerHTML = '';
            }}
        }}
        
        function exportCampaignTargets() {{
            if (!currentCampaignId) {{
                Toast.error('No campaign selected');
                return;
            }}
            
            const campaign = allCampaigns.find(c => c.campaign_id === currentCampaignId);
            if (!campaign) {{
                Toast.error('Campaign not found');
                return;
            }}
            
            // Get all target emails
            const targetEmails = campaign.target_contacts || [];
            const toEmails = campaign.to || [];
            const ccEmails = campaign.cc || [];
            const bccEmails = campaign.bcc || [];
            
            // Create CSV content
            let csvContent = 'Type,Email\\n';
            
            targetEmails.forEach(email => {{
                csvContent += `Target,${{email}}\\n`;
            }});
            
            toEmails.forEach(email => {{
                csvContent += `To,${{email}}\\n`;
            }});
            
            ccEmails.forEach(email => {{
                csvContent += `CC,${{email}}\\n`;
            }});
            
            bccEmails.forEach(email => {{
                csvContent += `BCC,${{email}}\\n`;
            }});
            
            // Download CSV
            const blob = new Blob([csvContent], {{ type: 'text/csv' }});
            const url = URL.createObjectURL(blob);
            const a = document.createElement('a');
            a.href = url;
            a.download = `campaign_${{campaign.campaign_name.replace(/[^a-z0-9]/gi, '_')}}_targets.csv`;
            document.body.appendChild(a);
            a.click();
            document.body.removeChild(a);
            URL.revokeObjectURL(url);
            
            Toast.success('CSV exported successfully', 2000);
        }}
        
        function exportAllCampaigns() {{
            if (allCampaigns.length === 0) {{
                Toast.error('No campaigns to export');
                return;
            }}
            
            // Create CSV with campaign summary
            let csvContent = 'Campaign Name,Subject,Date,Recipients,Status,Launched By,To Count,CC Count,BCC Count\\n';
            
            allCampaigns.forEach(campaign => {{
                const date = new Date(campaign.created_at || campaign.sent_at).toLocaleString();
                const toCount = (campaign.to || []).length;
                const ccCount = (campaign.cc || []).length;
                const bccCount = (campaign.bcc || []).length;
                
                csvContent += `"${{campaign.campaign_name || ''}}","${{campaign.subject || ''}}","${{date}}",${{campaign.total_contacts || 0}},"${{campaign.status || ''}}","${{campaign.launched_by || ''}}",${{toCount}},${{ccCount}},${{bccCount}}\\n`;
            }});
            
            // Download CSV
            const blob = new Blob([csvContent], {{ type: 'text/csv' }});
            const url = URL.createObjectURL(blob);
            const a = document.createElement('a');
            a.href = url;
            a.download = `all_campaigns_${{new Date().toISOString().split('T')[0]}}.csv`;
            document.body.appendChild(a);
            a.click();
            document.body.removeChild(a);
            URL.revokeObjectURL(url);
            
            Toast.success('All campaigns exported to CSV', 2000);
        }}
        
        // ============================================
        // INITIALIZATION
        // ============================================
        
        window.onload = () => {{
            // Initialize UI and load configuration
            loadConfig();
            // loadGroupsFromDB();  // Disabled - groups feature removed
            loadUserName();  // Load saved user name from browser
            
            console.log('Web UI loaded successfully');
        }};
    </script>
</body>
</html>"""
    
    return {
        'statusCode': 200,
        'headers': {'Content-Type': 'text/html'},
        'body': html_content
    }
def save_email_config(body, headers):
    """Save email configuration"""
    try:
        print(f"Saving config: {body}")
        
        # Prepare the item with proper data types
        item = {
                'config_id': 'default',
            'email_service': str(body.get('email_service', 'ses')),
            'from_email': str(body.get('from_email', '')),
                'updated_at': datetime.now().isoformat()
            }
        
        # Add service-specific fields
        if body.get('email_service') == 'ses':
            item.update({
                'aws_region': str(body.get('aws_region', 'us-gov-west-1'))
            })
        
        # Use conditional write to handle updates properly
        email_config_table.put_item(
            Item=item,
            ConditionExpression='attribute_not_exists(config_id) OR config_id = :config_id',
            ExpressionAttributeValues={':config_id': 'default'}
        )
        
        print("Config saved successfully")
        return {'statusCode': 200, 'headers': headers, 'body': json.dumps({'success': True, 'message': 'Configuration saved successfully'})}
        
    except email_config_table.meta.client.exceptions.ConditionalCheckFailedException:
        # Item already exists, update it instead
        try:
            update_expression = "SET email_service = :service, from_email = :email, updated_at = :updated"
            expression_values = {
                ':service': str(body.get('email_service', 'ses')),
                ':email': str(body.get('from_email', '')),
                ':updated': datetime.now().isoformat()
            }
            
            # Add service-specific fields to update
            if body.get('email_service') == 'ses':
                update_expression += ", aws_region = :region, aws_secret_name = :secret_name"
                expression_values.update({
                    ':region': str(body.get('aws_region', 'us-gov-west-1')),
                    ':secret_name': str(body.get('aws_secret_name', ''))
                })
            else:  # SMTP
                update_expression += ", smtp_server = :server, smtp_port = :port"
                expression_values.update({
                    ':server': str(body.get('smtp_server', '')),
                    ':port': int(body.get('smtp_port', 25))
                })
            
            email_config_table.update_item(
                Key={'config_id': 'default'},
                UpdateExpression=update_expression,
                ExpressionAttributeValues=expression_values
            )
            
            print("Config updated successfully")
            return {'statusCode': 200, 'headers': headers, 'body': json.dumps({'success': True, 'message': 'Configuration updated successfully'})}
            
        except Exception as update_error:
            print(f"Config update error: {str(update_error)}")
            return {'statusCode': 500, 'headers': headers, 'body': json.dumps({'error': f'Failed to update config: {str(update_error)}'})}
            
    except Exception as e:
        print(f"Config save error: {str(e)}")
        print(f"Error type: {type(e).__name__}")
        import traceback
        traceback.print_exc()
        return {'statusCode': 500, 'headers': headers, 'body': json.dumps({'error': f'Failed to save config: {str(e)}', 'error_type': type(e).__name__})}

def get_email_config(headers):
    """Get email configuration"""
    try:
        response = email_config_table.get_item(Key={'config_id': 'default'})
        if 'Item' in response:
            # Convert Decimal types recursively
            config = convert_decimals(response['Item'])
            
            # Don't return secret name for security (it's stored in Secrets Manager)
            if 'aws_secret_name' in config:
                config['aws_secret_name'] = '***'
                
            print(f"Retrieved config: {config}")
            return {'statusCode': 200, 'headers': headers, 'body': json.dumps({'config': config})}
        else:
            return {'statusCode': 404, 'headers': headers, 'body': json.dumps({'error': 'Config not found'})}
    except Exception as e:
        print(f"Config retrieval error: {str(e)}")
        return {'statusCode': 500, 'headers': headers, 'body': json.dumps({'error': str(e)})}

def get_contacts(headers, event=None):
    """Get contacts with pagination support"""
    try:
        # Get pagination parameters from query string
        query_params = None
        if event:
            query_params = event.get('queryStringParameters')
        
        # Handle None query params
        if query_params is None:
            query_params = {}
            
        limit = int(query_params.get('limit', 25)) if query_params.get('limit') else 25
        last_key_str = query_params.get('lastKey') if query_params.get('lastKey') else None
        
        # Build scan parameters
        scan_params = {'Limit': limit}
        
        # Add ExclusiveStartKey if provided
        if last_key_str:
            try:
                import json as json_lib
                last_key = json_lib.loads(last_key_str)
                scan_params['ExclusiveStartKey'] = last_key
            except:
                pass  # Invalid lastKey, ignore
        
        # Scan contacts table with pagination
        response = contacts_table.scan(**scan_params)
        
        # Convert Decimal types recursively
        contacts = convert_decimals(response.get('Items', []))
        
        # Build response with pagination info
        result = {
            'contacts': contacts,
            'count': len(contacts)
        }
        
        # Include lastEvaluatedKey if there are more items
        if 'LastEvaluatedKey' in response:
            # Convert Decimal types in lastEvaluatedKey recursively
            result['lastEvaluatedKey'] = convert_decimals(response['LastEvaluatedKey'])
        
        return {'statusCode': 200, 'headers': headers, 'body': json.dumps(result)}
    
    except Exception as e:
        print(f"Error in get_contacts: {str(e)}")
        import traceback
        traceback.print_exc()
        return {'statusCode': 500, 'headers': headers, 'body': json.dumps({'error': str(e)})}

def get_distinct_values(headers, event):
    """Get distinct values for a specific field from DynamoDB"""
    try:
        # Get field name from query parameters
        query_params = event.get('queryStringParameters') or {}
        field_name_requested = query_params.get('field')
        
        if not field_name_requested:
            return {'statusCode': 400, 'headers': headers, 'body': json.dumps({'error': 'field parameter is required'})}
        
        print(f"Getting distinct values for field: {field_name_requested}")
        
        # Map frontend field names to actual DynamoDB field names
        # Try multiple variations for case-insensitive matching
        field_variations = [
            field_name_requested,  # Try as-is first (state)
            field_name_requested.capitalize(),  # Try capitalized (State)
            field_name_requested.upper(),  # Try uppercase (STATE)
            field_name_requested.lower(),  # Try lowercase (state)
            field_name_requested.title(),  # Try title case (State)
            field_name_requested.replace('_', ''),  # Try without underscore (statename)
            field_name_requested.replace('_', '').capitalize(),  # Try without underscore capitalized (Statename)
        ]
        
        # Add common field name variations
        common_mappings = {
            'state': ['State', 'state', 'STATE', 'state_name', 'State_Name', 'stateName'],
            'region': ['Region', 'region', 'REGION', 'region_name', 'Region_Name', 'regionName'],
            'agency_name': ['Agency_Name', 'agency_name', 'AgencyName', 'agencyName', 'Agency', 'agency'],
            'entity_type': ['Entity_Type', 'entity_type', 'EntityType', 'entityType', 'Entity', 'entity'],
        }
        
        if field_name_requested in common_mappings:
            field_variations.extend(common_mappings[field_name_requested])
        
        # Remove duplicates while preserving order
        seen = set()
        field_variations = [x for x in field_variations if not (x in seen or seen.add(x))]
        
        # Scan the entire table to get all values for the field
        distinct_values = set()
        last_evaluated_key = None
        scan_count = 0
        field_name = None
        
        # Try each field variation until we find one that works
        for attempted_field in field_variations:
            try:
                # Try a single scan with this field name
                # Use ExpressionAttributeNames to handle reserved words like "state", "region", "name", etc.
                test_scan = contacts_table.scan(
                    ProjectionExpression='#field',
                    ExpressionAttributeNames={'#field': attempted_field},
                    Select='SPECIFIC_ATTRIBUTES',
                    Limit=1
                )
                # If we get here, the field exists!
                field_name = attempted_field
                print(f"✓ Found field in DynamoDB as: {field_name}")
                break
            except Exception as e:
                continue
        
        if not field_name:
            print(f"❌ Field '{field_name_requested}' not found in any variation")
            print(f"Tried variations: {', '.join(field_variations[:10])}")  # Show first 10
            
            # Get a sample item to show available fields
            sample_scan = contacts_table.scan(Limit=1)
            available_fields = []
            if sample_scan.get('Items'):
                available_fields = list(sample_scan['Items'][0].keys())
            
            print(f"Available fields in table: {', '.join(sorted(available_fields[:20]))}")
            
            return {'statusCode': 200, 'headers': headers, 'body': json.dumps({
                'field': field_name_requested,
                'values': [],
                'count': 0,
                'error': f'Field not found. Tried: {", ".join(field_variations[:5])}... Available fields: {", ".join(sorted(available_fields[:10]))}'
            })}
        
        # Now scan with the correct field name
        while True:
            scan_params = {
                'ProjectionExpression': '#field',
                'ExpressionAttributeNames': {'#field': field_name},
                'Select': 'SPECIFIC_ATTRIBUTES'
            }
            
            if last_evaluated_key:
                scan_params['ExclusiveStartKey'] = last_evaluated_key
            
            try:
                response = contacts_table.scan(**scan_params)
            except Exception as e:
                # Field might not exist in schema, return empty
                print(f"Error scanning for field {field_name}: {str(e)}")
                return {'statusCode': 200, 'headers': headers, 'body': json.dumps({'values': [], 'count': 0})}
            
            # Extract values from items
            for item in response.get('Items', []):
                if field_name in item:
                    value = item[field_name]
                    # Convert Decimal to int/float if needed
                    if isinstance(value, Decimal):
                        value = int(value) if value % 1 == 0 else float(value)
                    # Only add non-empty values
                    if value is not None and str(value).strip() != '':
                        distinct_values.add(str(value))
            
            scan_count += 1
            print(f"Scan iteration {scan_count}: Found {len(response.get('Items', []))} items, {len(distinct_values)} distinct values so far")
            
            # Check if there are more items to scan
            last_evaluated_key = response.get('LastEvaluatedKey')
            if not last_evaluated_key:
                break
        
        # Convert set to sorted list
        values_list = sorted(list(distinct_values))
        
        print(f"Found {len(values_list)} distinct values for {field_name}")
        
        return {
            'statusCode': 200,
            'headers': headers,
            'body': json.dumps({
                'field': field_name,
                'values': values_list,
                'count': len(values_list)
            })
        }
    
    except Exception as e:
        print(f"Error in get_distinct_values: {str(e)}")
        import traceback
        traceback.print_exc()
        return {'statusCode': 500, 'headers': headers, 'body': json.dumps({'error': str(e)})}

def filter_contacts(body, headers):
    """Filter contacts from DynamoDB based on multiple field filters"""
    try:
        filters = body.get('filters', [])
        
        if not filters:
            # No filters provided, return all contacts
            return get_contacts(headers, None)
        
        print(f"Filtering contacts with {len(filters)} filter(s)")
        
        # Build filter expression
        filter_expressions = []
        expression_attribute_names = {}
        expression_attribute_values = {}
        name_counter = 0
        value_counter = 0
        
        for filter_item in filters:
            field = filter_item.get('field')
            values = filter_item.get('values', [])
            
            if not field or not values:
                continue
            
            print(f"Filter: {field} IN {values}")
            
            # Create placeholder for field name (to handle reserved words)
            field_placeholder = f'#field{name_counter}'
            expression_attribute_names[field_placeholder] = field
            name_counter += 1
            
            # Create OR conditions for values in the same field
            value_conditions = []
            for value in values:
                value_placeholder = f':val{value_counter}'
                expression_attribute_values[value_placeholder] = value
                value_conditions.append(f'{field_placeholder} = {value_placeholder}')
                value_counter += 1
            
            # Join OR conditions for this field
            if value_conditions:
                filter_expressions.append(f'({" OR ".join(value_conditions)})')
        
        if not filter_expressions:
            # No valid filters, return all contacts
            return get_contacts(headers, None)
        
        # Join all filter expressions with AND
        filter_expression = ' AND '.join(filter_expressions)
        
        print(f"Filter Expression: {filter_expression}")
        print(f"Expression Attribute Names: {expression_attribute_names}")
        
        # Scan DynamoDB with filter
        filtered_contacts = []
        last_evaluated_key = None
        scan_count = 0
        
        while True:
            scan_params = {
                'FilterExpression': filter_expression,
                'ExpressionAttributeNames': expression_attribute_names,
                'ExpressionAttributeValues': expression_attribute_values
            }
            
            if last_evaluated_key:
                scan_params['ExclusiveStartKey'] = last_evaluated_key
            
            response = contacts_table.scan(**scan_params)
            
            # Convert Decimal types recursively and add to filtered list
            items = convert_decimals(response.get('Items', []))
            filtered_contacts.extend(items)
            
            scan_count += 1
            print(f"Scan iteration {scan_count}: Found {len(response.get('Items', []))} items, {len(filtered_contacts)} total so far")
            
            last_evaluated_key = response.get('LastEvaluatedKey')
            if not last_evaluated_key:
                break
        
        print(f"Filter complete: {len(filtered_contacts)} contacts match filters")
        
        return {
            'statusCode': 200,
            'headers': headers,
            'body': json.dumps({
                'contacts': filtered_contacts,
                'count': len(filtered_contacts)
            })
        }
    
    except Exception as e:
        print(f"Error in filter_contacts: {str(e)}")
        import traceback
        traceback.print_exc()
        return {'statusCode': 500, 'headers': headers, 'body': json.dumps({'error': str(e)})}

def search_contacts(body, headers):
    """Search contacts by name in DynamoDB"""
    try:
        search_term = body.get('search_term', '').lower()
        
        if not search_term:
            return {'statusCode': 400, 'headers': headers, 'body': json.dumps({'error': 'Search term required'})}
        
        # Scan contacts table (DynamoDB doesn't support LIKE, so we need to scan and filter)
        response = contacts_table.scan()
        all_contacts = response.get('Items', [])
        
        # Handle pagination for large datasets
        while 'LastEvaluatedKey' in response:
            response = contacts_table.scan(ExclusiveStartKey=response['LastEvaluatedKey'])
            all_contacts.extend(response.get('Items', []))
        
        # Convert all contacts first (handles Decimal types)
        all_contacts = convert_decimals(all_contacts)
        
        # Filter contacts by name
        matched_contacts = []
        for contact in all_contacts:
            first_name = (contact.get('first_name') or '').lower()
            last_name = (contact.get('last_name') or '').lower()
            full_name = f"{first_name} {last_name}".strip()
            
            if (search_term in first_name or 
                search_term in last_name or 
                search_term in full_name):
                matched_contacts.append(contact)
        
        print(f"Name search '{search_term}': found {len(matched_contacts)} contacts")
        
        return {
            'statusCode': 200,
            'headers': headers,
            'body': json.dumps({
                'contacts': matched_contacts,
                'count': len(matched_contacts),
                'search_term': search_term
            })
        }
    except Exception as e:
        print(f"Error in search_contacts: {str(e)}")
        import traceback
        traceback.print_exc()
        return {
            'statusCode': 500,
            'headers': headers,
            'body': json.dumps({'error': str(e)}, default=_json_default)
        }

def get_groups(headers):
    """Get distinct groups from contacts - optimized for large datasets"""
    try:
        groups = set()
        
        # Scan with ProjectionExpression to only get the 'group' field
        response = contacts_table.scan(
            ProjectionExpression='#grp',
            ExpressionAttributeNames={'#grp': 'group'}
        )
        
        # Add groups from first batch
        for item in response.get('Items', []):
            if 'group' in item and item['group']:
                groups.add(item['group'])
        
        # Handle pagination for large datasets
        while 'LastEvaluatedKey' in response:
            response = contacts_table.scan(
                ProjectionExpression='#grp',
                ExpressionAttributeNames={'#grp': 'group'},
                ExclusiveStartKey=response['LastEvaluatedKey']
            )
            for item in response.get('Items', []):
                if 'group' in item and item['group']:
                    groups.add(item['group'])
        
        # Convert to sorted list
        groups_list = sorted(list(groups))
        
        return {
            'statusCode': 200, 
            'headers': headers, 
            'body': json.dumps({'groups': groups_list})
        }
    except Exception as e:
        return {
            'statusCode': 500, 
            'headers': headers, 
            'body': json.dumps({'error': str(e)})
        }
def upload_attachment(body, headers):
    """Upload attachment to S3 bucket"""
    try:
        print("📎 Upload attachment request received")
        print(f"Request body keys: {list(body.keys())}")
        
        filename = body.get('filename')
        content_type = body.get('content_type', 'application/octet-stream')
        s3_key = body.get('s3_key')
        data = body.get('data')  # Base64 encoded file data
        
        print(f"📄 Filename: {filename}")
        print(f"📋 ContentType: {content_type}")
        print(f"🗂️  S3Key: {s3_key}")
        print(f"📊 Data length: {len(data) if data else 0} characters (base64)")
        
        if not all([filename, s3_key, data]):
            missing = []
            if not filename: missing.append('filename')
            if not s3_key: missing.append('s3_key')
            if not data: missing.append('data')
            error_msg = f'Missing required fields: {", ".join(missing)}'
            print(f"ERROR: {error_msg}")
            return {
                'statusCode': 400, 
                'headers': headers, 
                'body': json.dumps({'error': error_msg})
            }
        
        # Decode base64 data
        print("Decoding base64 data...")
        try:
            file_data = base64.b64decode(data)
            print(f"Decoded file size: {len(file_data)} bytes")
        except Exception as decode_error:
            error_msg = f"Base64 decode error: {str(decode_error)}"
            print(f"ERROR: {error_msg}")
            return {
                'statusCode': 400,
                'headers': headers,
                'body': json.dumps({'error': error_msg})
            }
        
        # Upload to S3
        print(f"Uploading to S3 bucket: {ATTACHMENTS_BUCKET}, key: {s3_key}")
        try:
            s3_client.put_object(
                Bucket=ATTACHMENTS_BUCKET,
                Key=s3_key,
                Body=file_data,
                ContentType=content_type,
                Metadata={
                    'original_filename': filename
                }
            )
            print(f"✓ Successfully uploaded: {filename} to s3://{ATTACHMENTS_BUCKET}/{s3_key}")
        except Exception as s3_error:
            error_msg = f"S3 upload error: {str(s3_error)}"
            print(f"ERROR: {error_msg}")
            # Check for specific S3 errors
            if 'AccessDenied' in str(s3_error):
                error_msg = f"S3 Access Denied: Lambda role does not have permission to write to bucket '{ATTACHMENTS_BUCKET}'. Add s3:PutObject permission."
            elif 'NoSuchBucket' in str(s3_error):
                error_msg = f"S3 bucket '{ATTACHMENTS_BUCKET}' does not exist or is not accessible."
            return {
                'statusCode': 500,
                'headers': headers,
                'body': json.dumps({'error': error_msg})
            }
        
        return {
            'statusCode': 200, 
            'headers': headers, 
            'body': json.dumps({
                'success': True,
                'filename': filename,
                's3_key': s3_key,
                'bucket': ATTACHMENTS_BUCKET,
                'size': len(file_data),
                'type': content_type
            })
        }
    except Exception as e:
        error_msg = f"Unexpected error uploading attachment: {str(e)}"
        print(f"ERROR: {error_msg}")
        import traceback
        traceback.print_exc()
        return {
            'statusCode': 500, 
            'headers': headers, 
            'body': json.dumps({'error': error_msg})
        }

def add_contact(body, headers):
    """Add new contact with all CISA-specific fields"""
    try:
        import uuid
        contacts_table.put_item(
            Item={
                'contact_id': str(uuid.uuid4()),  # Generate unique contact_id
                'email': body['email'],
                'first_name': body.get('first_name', ''),
                'last_name': body.get('last_name', ''),
                'title': body.get('title', ''),
                'entity_type': body.get('entity_type', ''),
                'state': body.get('state', ''),
                'agency_name': body.get('agency_name', ''),
                'sector': body.get('sector', ''),
                'subsection': body.get('subsection', ''),
                'phone': body.get('phone', ''),
                'ms_isac_member': body.get('ms_isac_member', ''),
                'soc_call': body.get('soc_call', ''),
                'fusion_center': body.get('fusion_center', ''),
                'k12': body.get('k12', ''),
                'water_wastewater': body.get('water_wastewater', ''),
                'weekly_rollup': body.get('weekly_rollup', ''),
                'alternate_email': body.get('alternate_email', ''),
                'region': body.get('region', ''),
                'group': body.get('group', ''),
                'created_at': datetime.now().isoformat()
            }
        )
        return {'statusCode': 200, 'headers': headers, 'body': json.dumps({'success': True})}
    except Exception as e:
        return {'statusCode': 500, 'headers': headers, 'body': json.dumps({'error': str(e)})}

def batch_add_contacts(body, headers):
    """Batch add contacts - up to 25 at a time (DynamoDB limit)"""
    try:
        contacts = body.get('contacts', [])
        
        if not contacts:
            return {'statusCode': 400, 'headers': headers, 'body': json.dumps({'error': 'No contacts provided'})}
        
        if len(contacts) > 25:
            return {'statusCode': 400, 'headers': headers, 'body': json.dumps({'error': 'Maximum 25 contacts per batch'})}
        
        # Prepare batch write requests
        dynamodb_client = boto3.client('dynamodb', region_name='us-gov-west-1')
        
        request_items = []
        for contact in contacts:
            if not contact.get('email'):
                continue
                
            item = {
                'email': {'S': contact['email']},
                'first_name': {'S': contact.get('first_name', '')},
                'last_name': {'S': contact.get('last_name', '')},
                'title': {'S': contact.get('title', '')},
                'entity_type': {'S': contact.get('entity_type', '')},
                'state': {'S': contact.get('state', '')},
                'agency_name': {'S': contact.get('agency_name', '')},
                'sector': {'S': contact.get('sector', '')},
                'subsection': {'S': contact.get('subsection', '')},
                'phone': {'S': contact.get('phone', '')},
                'ms_isac_member': {'S': contact.get('ms_isac_member', '')},
                'soc_call': {'S': contact.get('soc_call', '')},
                'fusion_center': {'S': contact.get('fusion_center', '')},
                'k12': {'S': contact.get('k12', '')},
                'water_wastewater': {'S': contact.get('water_wastewater', '')},
                'weekly_rollup': {'S': contact.get('weekly_rollup', '')},
                'alternate_email': {'S': contact.get('alternate_email', '')},
                'region': {'S': contact.get('region', '')},
                'group': {'S': contact.get('group', '')},
                'created_at': {'S': datetime.now().isoformat()}
            }
            
            request_items.append({'PutRequest': {'Item': item}})
        
        if not request_items:
            return {'statusCode': 400, 'headers': headers, 'body': json.dumps({'error': 'No valid contacts with email addresses'})}
        
        # Execute batch write
        response = dynamodb_client.batch_write_item(
            RequestItems={
                'EmailContacts': request_items
            }
        )
        
        # Check for unprocessed items
        unprocessed = response.get('UnprocessedItems', {})
        unprocessed_count = len(unprocessed.get('EmailContacts', []))
        
        return {
            'statusCode': 200, 
            'headers': headers, 
            'body': json.dumps({
                'success': True, 
                'imported': len(request_items) - unprocessed_count,
                'unprocessed': unprocessed_count
            })
        }
    except Exception as e:
        print(f"Batch import error: {str(e)}")
        return {'statusCode': 500, 'headers': headers, 'body': json.dumps({'error': str(e)})}

def update_contact(body, headers):
    """Update contact with all CISA fields"""
    try:
        contact_id = body.get('contact_id')
        email = body.get('email')
        
        if not contact_id:
            return {'statusCode': 400, 'headers': headers, 'body': json.dumps({'error': 'contact_id is required'})}
        
        # Define all possible contact fields
        contact_fields = [
            'email', 'first_name', 'last_name', 'title', 'entity_type', 'state', 
            'agency_name', 'sector', 'subsection', 'phone', 'ms_isac_member',
            'soc_call', 'fusion_center', 'k12', 'water_wastewater', 
            'weekly_rollup', 'alternate_email', 'region', 'group'
        ]
        
        update_expr = "SET "
        expr_values = {}
        expr_names = {}
        update_parts = []
        
        for field in contact_fields:
            if field in body and field != 'contact_id':
                # Use ExpressionAttributeNames to avoid reserved keyword issues
                field_placeholder = f"#{field}"
                value_placeholder = f":{field}"
                update_parts.append(f"{field_placeholder} = {value_placeholder}")
                expr_names[field_placeholder] = field
                expr_values[value_placeholder] = body[field]
        
        if not update_parts:
            return {'statusCode': 400, 'headers': headers, 'body': json.dumps({'error': 'No fields to update'})}
        
        update_expr += ", ".join(update_parts)
        
        contacts_table.update_item(
            Key={'contact_id': contact_id},
            UpdateExpression=update_expr,
            ExpressionAttributeNames=expr_names,
            ExpressionAttributeValues=expr_values
        )
        
        print(f"Updated contact {contact_id} (email: {email}) with fields: {list(body.keys())}")
        return {'statusCode': 200, 'headers': headers, 'body': json.dumps({'success': True})}
    except Exception as e:
        print(f"Error updating contact: {str(e)}")
        return {'statusCode': 500, 'headers': headers, 'body': json.dumps({'error': str(e)})}

def delete_contact(event, headers):
    """Delete contact"""
    try:
        # Get contact_id from query parameters
        query_params = event.get('queryStringParameters') or {}
        contact_id = query_params.get('contact_id')
        
        print(f"Delete request - contact_id: {contact_id}")
        
        if not contact_id:
            return {'statusCode': 400, 'headers': headers, 'body': json.dumps({'error': 'contact_id is required'})}
        
        contacts_table.delete_item(Key={'contact_id': contact_id})
        print(f"Successfully deleted contact: {contact_id}")
        return {'statusCode': 200, 'headers': headers, 'body': json.dumps({'success': True})}
    except Exception as e:
        print(f"Error deleting contact: {str(e)}")
        import traceback
        traceback.print_exc()
        return {'statusCode': 500, 'headers': headers, 'body': json.dumps({'error': str(e)})}

def send_campaign(body, headers, event=None):
    """Send email campaign by saving to DynamoDB and queuing contacts to SQS"""
    try:
        # Log font usage analysis for the campaign
        email_body = body.get('body', '')
        print(f"🎨 FONT ANALYSIS: Analyzing email body for font usage...")
        
        # Extract font classes from the email HTML
        import re
        font_classes = re.findall(r'class="[^"]*ql-font-([^"\s]+)', email_body)
        if font_classes:
            unique_fonts = list(set(font_classes))
            print(f"🎨 FONTS USED IN CAMPAIGN: {len(unique_fonts)} different fonts detected")
            for i, font in enumerate(unique_fonts, 1):
                font_count = font_classes.count(font)
                print(f"   {i}. Font '{font}': used {font_count} time(s)")
            
            # Log to campaign metadata
            font_usage_summary = {font: font_classes.count(font) for font in unique_fonts}
            print(f"🎨 FONT USAGE SUMMARY: {font_usage_summary}")
        else:
            print(f"🎨 FONTS USED IN CAMPAIGN: No custom fonts detected (using default font)")
        
        # Check for inline font styles as backup
        inline_fonts = re.findall(r'font-family:\s*([^;"\'>]+)', email_body, re.IGNORECASE)
        if inline_fonts:
            unique_inline_fonts = list(set([font.strip().strip('"\'') for font in inline_fonts]))
            print(f"🎨 INLINE FONTS DETECTED: {unique_inline_fonts}")
        
        print(f"📧 Campaign body length: {len(email_body)} characters")
        # Get email configuration
        config_response = email_config_table.get_item(Key={'config_id': 'default'})
        if 'Item' not in config_response:
            return {'statusCode': 400, 'headers': headers, 'body': json.dumps({'error': 'Email configuration not found'})}
        
        config = config_response['Item']
        
        # Get target contacts from frontend filter
        target_contact_emails = body.get('target_contacts', [])
        filter_description = body.get('filter_description', 'All Contacts')
        
        print(f"Received campaign request with {len(target_contact_emails)} email addresses")
        print(f"Sample emails: {target_contact_emails[:5]}")
        
        if not target_contact_emails:
            return {'statusCode': 400, 'headers': headers, 'body': json.dumps({'error': 'No target email addresses specified. Please select recipients in the Campaign tab.'})}
        
        # Get CC and BCC lists FIRST to exclude them from regular contacts
        cc_list = body.get('cc', []) or []
        bcc_list = body.get('bcc', []) or []
        to_list = body.get('to', []) or []
        
        # Create normalized sets for exclusion (case-insensitive)
        cc_set = set([email.lower().strip() for email in cc_list if email and '@' in email])
        bcc_set = set([email.lower().strip() for email in bcc_list if email and '@' in email])
        to_set = set([email.lower().strip() for email in to_list if email and '@' in email])
        cc_bcc_to_combined = cc_set | bcc_set | to_set
        
        print(f"🔍 CC DUPLICATION FIX - EXCLUSION SETUP:")
        print(f"   CC list: {cc_list}")
        print(f"   BCC list: {bcc_list}")
        print(f"   To list: {to_list}")
        print(f"   Combined exclusion set: {cc_bcc_to_combined}")
        
        # Create contact objects directly from email addresses (independent of Contacts table)
        # IMPORTANT: Exclude anyone on CC/BCC/To lists - they'll be queued separately
        contacts = []
        excluded_count = 0
        
        for email in target_contact_emails:
            if email and '@' in email:  # Basic email validation
                normalized_email = email.lower().strip()
                
                # CRITICAL: Exclude if this email is on CC/BCC/To list
                if normalized_email in cc_bcc_to_combined:
                    print(f"   ✅ EXCLUDING {email} from regular contacts (found in CC/BCC/To list)")
                    excluded_count += 1
                else:
                    print(f"   ➕ ADDING {email} as regular contact")
                    contacts.append({
                        'email': email,
                        'first_name': '',
                        'last_name': '',
                        'company': ''
                    })
            else:
                print(f"Invalid email format, skipping: {email}")
        
        print(f"📊 CC DUPLICATION FIX - SUMMARY:")
        print(f"   Total target emails: {len(target_contact_emails)}")
        print(f"   Regular contacts created: {len(contacts)}")
        print(f"   Excluded (CC/BCC/To): {excluded_count}")
        
        # Check if we have any recipients at all (regular contacts + CC + BCC + To)
        total_recipients = len(contacts) + len(cc_list) + len(bcc_list) + len(to_list)
        
        print(f"Campaign targeting {len(contacts)} regular contacts + {len(cc_list)} CC + {len(bcc_list)} BCC + {len(to_list)} To = {total_recipients} total recipients ({filter_description})")
        
        if not contacts and not cc_list and not bcc_list and not to_list:
            error_msg = f'No recipients specified. Please add target contacts, or specify To/CC/BCC recipients.'
            return {'statusCode': 400, 'headers': headers, 'body': json.dumps({'error': error_msg})}
        
        if not contacts and (cc_list or bcc_list or to_list):
            print(f"✅ CC/BCC/To-only campaign: {len(cc_list)} CC + {len(bcc_list)} BCC + {len(to_list)} To recipients")
        
        campaign_id = f"campaign_{int(datetime.now().timestamp())}"
        
        # Get attachments
        attachments = body.get('attachments', [])
        
        # Get email body for inspection
        email_body = body.get('body', '')
        
        # DEBUG: Show what was received from frontend
        print(f"📧 Campaign body length: {len(email_body)} characters")
        print(f"📧 Body sample (first 500 chars): {email_body[:500]}...")
        
        # Check for img tags in the received body
        import re
        img_tags = re.findall(r'<img[^>]+>', email_body, re.IGNORECASE)
        if img_tags:
            print(f"🖼️ Found {len(img_tags)} <img> tag(s) in campaign body:")
            for i, tag in enumerate(img_tags):
                print(f"   {i+1}. {tag[:200]}...")
        else:
            print(f"⚠️ No <img> tags found in campaign body!")
        
        # Show attachment details
        if attachments:
            print(f"📎 {len(attachments)} attachment(s) received:")
            for i, att in enumerate(attachments):
                print(f"   {i+1}. {att.get('filename')} - s3_key: {att.get('s3_key')}, inline: {att.get('inline')}, size: {att.get('size', 0)}")
        else:
            print(f"📎 No attachments received")
        
        # Get user info from request context or body
        launched_by = body.get('launched_by', 'Web User')
        if 'requestContext' in event:
            # Try to get user from API Gateway context
            identity = event['requestContext'].get('identity', {})
            source_ip = identity.get('sourceIp', 'Unknown')
            user_agent = identity.get('userAgent', 'Unknown')
            launched_by = f"{launched_by} (IP: {source_ip})"
        
        # Save complete campaign data to DynamoDB
        print(f"Saving campaign {campaign_id} to DynamoDB with {len(attachments)} attachments")
        campaign_item = {
                'campaign_id': campaign_id,
                'campaign_name': body.get('campaign_name', 'Bulk Campaign'),
                'subject': body.get('subject', ''),
                'body': body.get('body', ''),
                'from_email': config.get('from_email', ''),
                'status': 'queued',
                'total_contacts': len(contacts),
                'queued_count': 0,
                'sent_count': 0,
                'failed_count': 0,
            'created_at': datetime.now().isoformat(),
            'start_time': None,  # Will be set when first email starts sending
            'sent_at': None,  # Will be updated when emails are actually sent
            'completed_at': None,  # Will be set when campaign completes
            'launched_by': launched_by
        }
        
        # Add filter values if present (keep for tracking which contacts were targeted)
        if body.get('filter_values'):
            campaign_item['filter_values'] = body.get('filter_values', [])
        
        # Add attachments if present
        if attachments:
            campaign_item['attachments'] = attachments
        
        # Store recipient email list for tracking
        campaign_item['target_contacts'] = target_contact_emails
        # Persist explicit To list if provided
        if body.get('to'):
            campaign_item['to'] = body.get('to')
        # Persist CC and BCC lists if provided by the client so workers can honor them
        if body.get('cc'):
            campaign_item['cc'] = body.get('cc')
        if body.get('bcc'):
            campaign_item['bcc'] = body.get('bcc')
        
        # Add font usage analysis to campaign record
        if body.get('font_usage'):
            campaign_item['font_usage'] = body.get('font_usage')
            font_list = list(body.get('font_usage').keys())
            print(f"🎨 CAMPAIGN FONTS STORED: {font_list}")
        
        campaigns_table.put_item(Item=campaign_item)
        print(f"Campaign {campaign_id} saved to DynamoDB")
        
        # Get SQS queue URL
        queue_name = 'bulk-email-queue'
        try:
            queue_url_response = sqs_client.get_queue_url(QueueName=queue_name)
            queue_url = queue_url_response['QueueUrl']
        except sqs_client.exceptions.QueueDoesNotExist:
            return {'statusCode': 500, 'headers': headers, 'body': json.dumps({'error': f'SQS queue "{queue_name}" does not exist. Please create it first.'})}
        queued_count = 0
        failed_to_queue = 0
        
        # Queue emails for all recipients (TO, CC, BCC) - unified approach
        # Collect all unique recipients to avoid duplicates
        all_recipients = set()

        # Add database contacts
        for contact in contacts:
            if contact.get('email'):
                all_recipients.add(contact.get('email').lower().strip())

        # Add CC recipients
        for cc_email in cc_list:
            if cc_email:
                all_recipients.add(cc_email.lower().strip())

        # Add BCC recipients
        for bcc_email in bcc_list:
            if bcc_email:
                all_recipients.add(bcc_email.lower().strip())

        # Add explicit TO recipients
        for to_email in to_list:
            if to_email:
                all_recipients.add(to_email.lower().strip())

        # Queue each unique recipient
        for recipient_email in all_recipients:
            if not recipient_email or '@' not in recipient_email:
                print(f"Skipping invalid email: {recipient_email}")
                continue

<<<<<<< HEAD
        # ═══════════════════════════════════════════════════════════════════════════════
        # CC/BCC DUPLICATE PREVENTION FIX
        # ═══════════════════════════════════════════════════════════════════════════════
        # Queue CC and BCC recipients to receive ONE email each (not added to every email)
        # 
        # WHY THIS CHANGE WAS MADE:
        # Previously, campaign-level CC/BCC lists were stored in the campaign object and 
        # the email worker added them to EVERY email sent to target contacts.
        # 
        # PROBLEM:
        # - If you had 50 target contacts and 2 CC recipients, those 2 CC people would 
        #   receive 50 DUPLICATE emails (one for each target contact email sent)
        # 
        # SOLUTION:
        # - Queue CC/BCC recipients as separate messages with role='cc' or role='bcc'
        # - They receive ONE email with their address in the CC/BCC field
        # - Email worker checks the message role and only adds campaign CC/BCC list to 
        #   regular target contact emails (so they can see who was copied)
        # - CC/BCC recipients themselves don't get the campaign CC/BCC list added again
        # 
        # RESULT:
        # - Target contacts see CC/BCC recipients in email headers (transparency)
        # - CC/BCC recipients receive exactly ONE email (no duplicates)
        # ═══════════════════════════════════════════════════════════════════════════════
        
        for cc in cc_list:
            enqueue_special(cc, 'cc')
        for bcc in bcc_list:
            enqueue_special(bcc, 'bcc')
        
        # Enqueue explicit To addresses (single-send each) - skip addresses already in target contacts
        for to_addr in to_list:
            enqueue_special(to_addr, 'to')
        
        # If no messages were queued but we have CC/BCC recipients, queue one dummy message
        # so the email worker will process the campaign and send to CC/BCC
        if queued_count == 0 and (cc_list or bcc_list):
            print(f"⚠️ CC/BCC-only campaign with no regular contacts - queuing one message for CC/BCC delivery")
=======
>>>>>>> 76bd9b6f
            try:
                message_body = {
                    'campaign_id': campaign_id,
                    'contact_email': recipient_email
                }

                sqs_client.send_message(
                    QueueUrl=queue_url,
                    MessageBody=json.dumps(message_body),
                    MessageAttributes={
                        'campaign_id': {
                            'StringValue': campaign_id,
                            'DataType': 'String'
                        },
                        'contact_email': {
                            'StringValue': recipient_email,
                            'DataType': 'String'
                        }
                    }
                )
                queued_count += 1
                print(f"Queued email for {recipient_email}")
            except Exception as e:
                print(f"Failed to queue email for {recipient_email}: {str(e)}")
                failed_to_queue += 1
        
        # Update campaign status
        campaigns_table.update_item(
            Key={'campaign_id': campaign_id},
            UpdateExpression="SET #status = :status, queued_count = :queued",
            ExpressionAttributeNames={'#status': 'status'},
            ExpressionAttributeValues={
                ':status': 'processing',
                ':queued': queued_count
            }
        )
        
        print(f"Campaign {campaign_id}: Queued {queued_count} emails, {failed_to_queue} failed to queue")
        
        return {
            'statusCode': 200,
            'headers': headers,
            'body': json.dumps({
                'success': True,
                'campaign_id': campaign_id,
                'message': 'Campaign queued successfully',
                'filter_description': filter_description,
                'total_contacts': len(contacts),
                'queued_count': queued_count,
                'failed_to_queue': failed_to_queue,
                'queue_name': queue_name,
                'note': 'Emails will be processed asynchronously from the SQS queue'
            })
        }
        
    except Exception as e:
        print(f"Campaign error: {str(e)}")
        import traceback
        traceback.print_exc()
        return {'statusCode': 500, 'headers': headers, 'body': json.dumps({'error': str(e)})}

def personalize_content(content, contact):
    """Replace placeholders with contact data - supports all CISA fields"""
    if not content:
        return content
        
    # Basic contact info
    content = content.replace('{{first_name}}', contact.get('first_name', ''))
    content = content.replace('{{last_name}}', contact.get('last_name', ''))
    content = content.replace('{{email}}', contact.get('email', ''))
    content = content.replace('{{title}}', contact.get('title', ''))
    
    # Organization info
    content = content.replace('{{entity_type}}', contact.get('entity_type', ''))
    content = content.replace('{{state}}', contact.get('state', ''))
    content = content.replace('{{agency_name}}', contact.get('agency_name', ''))
    content = content.replace('{{sector}}', contact.get('sector', ''))
    content = content.replace('{{subsection}}', contact.get('subsection', ''))
    content = content.replace('{{phone}}', contact.get('phone', ''))
    
    # CISA-specific fields
    content = content.replace('{{ms_isac_member}}', contact.get('ms_isac_member', ''))
    content = content.replace('{{soc_call}}', contact.get('soc_call', ''))
    content = content.replace('{{fusion_center}}', contact.get('fusion_center', ''))
    content = content.replace('{{k12}}', contact.get('k12', ''))
    content = content.replace('{{water_wastewater}}', contact.get('water_wastewater', ''))
    content = content.replace('{{weekly_rollup}}', contact.get('weekly_rollup', ''))
    content = content.replace('{{alternate_email}}', contact.get('alternate_email', ''))
    content = content.replace('{{region}}', contact.get('region', ''))
    content = content.replace('{{group}}', contact.get('group', ''))
    
    # Legacy support
    content = content.replace('{{company}}', contact.get('agency_name', ''))
    
    return content

def send_ses_email(config, contact, subject, body):
    """Send email via AWS SES"""
    try:
        
        ses_client = boto3.client(
            'ses',
            region_name=config.get('aws_region', 'us-gov-west-1')
        )
        
        personalized_subject = personalize_content(subject, contact)
        personalized_body = personalize_content(body, contact)
        
        # Build destination with proper CC/BCC handling
        destination = {}
        
        # Check if this contact has a specific role (cc, bcc, or regular to)
        contact_role = contact.get('role', 'to')
        
        if contact_role == 'cc':
            # For CC recipients: they get the email with their address in CC field
            # We need to include at least one To address for SES to work
            destination = {
                'ToAddresses': [config.get('from_email', contact['email'])],  # Use from_email as To
                'CcAddresses': [contact['email']]
            }
        elif contact_role == 'bcc':
            # For BCC recipients: they get the email with their address in BCC field
            # We need to include at least one To address for SES to work
            destination = {
                'ToAddresses': [config.get('from_email', contact['email'])],  # Use from_email as To
                'BccAddresses': [contact['email']]
            }
        else:
            # For regular To recipients: they get the email normally
            destination = {'ToAddresses': [contact['email']]}
        
        ses_client.send_email(
            Source=config['from_email'],
            Destination=destination,
            Message={
                'Subject': {'Data': personalized_subject},
                'Body': {'Html': {'Data': personalized_body}}
            }
        )
        return True
    except Exception as e:
        print(f"SES Error: {str(e)}")
        return False

def send_smtp_email(config, contact, subject, body):
    """Send email via SMTP"""
    try:
        msg = MIMEMultipart()
        msg['From'] = config['from_email']
        msg['To'] = contact['email']
        msg['Subject'] = personalize_content(subject, contact)
        
        msg.attach(MIMEText(personalize_content(body, contact), 'html'))
        
        with smtplib.SMTP(config['smtp_server'], int(config['smtp_port'])) as server:
            server.send_message(msg)
        
        return True
    except Exception as e:
        print(f"SMTP Error: {str(e)}")
        return False


def get_attachment_url(event, headers):
    """Generate a short-lived presigned URL to download an attachment from S3"""
    try:
        print("🔗 Generating presigned URL for attachment download")
        # Support both HTTP API (queryStringParameters) and REST API (multiValueQueryStringParameters)
        qs = event.get('queryStringParameters') or {}
        s3_key = (qs.get('s3_key') or '').strip()
        filename = (qs.get('filename') or '').strip()
        disposition = (qs.get('disposition') or qs.get('inline') or '').strip().lower()
        print(f"   → Query params: s3_key='{s3_key}', filename='{filename}', disposition='{disposition}'")

        if not s3_key:
            return {
                'statusCode': 400,
                'headers': headers,
                'body': json.dumps({'error': 'Missing required query parameter: s3_key'})
            }

        # Basic safety: prevent directory traversal (S3 keys are flat but be cautious)
        if '..' in s3_key:
            return {
                'statusCode': 400,
                'headers': headers,
                'body': json.dumps({'error': 'Invalid s3_key'})
            }

        # Default filename from key if not provided
        if not filename:
            filename = s3_key.split('/')[-1] or 'attachment'

        # Determine desired Content-Disposition
        inline_requested = disposition in ('1', 'true', 'yes', 'inline')
        response_content_disposition = (
            f'inline; filename="{filename}"' if inline_requested else f'attachment; filename="{filename}"'
        )
        print(f"   → Content-Disposition selected: '{response_content_disposition}'")

        # Generate presigned URL for GET
        url = s3_client.generate_presigned_url(
            'get_object',
            Params={
                'Bucket': ATTACHMENTS_BUCKET,
                'Key': s3_key,
                'ResponseContentDisposition': response_content_disposition
            },
            ExpiresIn=3600  # 1 hour
        )
        print(f"   ✅ Presigned URL generated (truncated): {str(url)[:120]}...")

        return {
            'statusCode': 200,
            'headers': {**headers, 'Content-Type': 'application/json'},
            'body': json.dumps({'url': url})
        }
    except Exception as e:
        print(f"ERROR generating presigned URL: {str(e)}")
        import traceback
        traceback.print_exc()
        return {
            'statusCode': 500,
            'headers': headers,
            'body': json.dumps({'error': 'Failed to generate download URL'})
        }


def get_campaign_status(campaign_id, headers):
    """Get campaign status"""
    try:
        # Log view event for CloudWatch when this endpoint is hit (used by UI View button)
        print(f"👁️ CAMPAIGN VIEWED: campaign_id={campaign_id}")
        response = campaigns_table.get_item(Key={'campaign_id': campaign_id})
        if 'Item' not in response:
            return {'statusCode': 404, 'headers': headers, 'body': json.dumps({'error': 'Campaign not found'})}
        
        # Convert Decimal types recursively
        campaign = convert_decimals(response['Item'])
        
        return {'statusCode': 200, 'headers': headers, 'body': json.dumps(campaign, default=_json_default)}
    except Exception as e:
        return {'statusCode': 500, 'headers': headers, 'body': json.dumps({'error': str(e)})}


def get_campaigns(headers, event=None):
    """Get campaigns page from DynamoDB with server-side pagination (limit=50) and optional search (q)."""
    try:
        qs = (event or {}).get('queryStringParameters') or {}
        limit = 50
        next_token = qs.get('next') if qs else None
        search_query = (qs.get('q') or qs.get('query') or '').strip()
        print(f"Fetching campaigns page (limit={limit}) next_token={next_token} q='{search_query}'")

        scan_kwargs = {
            'Limit': limit if not search_query else 100,  # when searching, fetch larger pages to find matches
        }
        if next_token:
            try:
                scan_kwargs['ExclusiveStartKey'] = json.loads(next_token)
            except Exception as tok_err:
                print(f"Invalid next token provided: {tok_err}")

        # If no search, scan all campaigns, sort by created_at, then paginate
        if not search_query:
            # Scan all campaigns from DynamoDB (excluding preview)
            all_campaigns = []
            last_evaluated_key = None
            scanned_pages = 0
            
            while True:
                scanned_pages += 1
                scan_params = {'Limit': 100}  # Scan in larger chunks
                if last_evaluated_key:
                    scan_params['ExclusiveStartKey'] = last_evaluated_key
                    
                response = campaigns_table.scan(**scan_params)
                page_items = convert_decimals(response.get('Items', []))
                
                # Exclude preview campaigns
                for it in page_items:
                    if it.get('status') == 'preview' or it.get('type') == 'preview':
                        continue
                    all_campaigns.append(it)
                
                last_evaluated_key = response.get('LastEvaluatedKey')
                if not last_evaluated_key:
                    break
            
            print(f"Scanned {scanned_pages} pages, found {len(all_campaigns)} non-preview campaigns")
            
            # Sort all campaigns by created_at, fallback to sent_at, then campaign_id (newest first)
            # This ensures campaigns without created_at still appear in a reasonable order
            all_campaigns.sort(key=lambda x: x.get('created_at') or x.get('sent_at') or x.get('campaign_id', ''), reverse=True)
            
            # Log campaigns without created_at for debugging
            missing_created = [c for c in all_campaigns if not c.get('created_at')]
            if missing_created:
                print(f"⚠️ Warning: {len(missing_created)} campaigns missing created_at field:")
                for c in missing_created[:5]:
                    print(f"   - {c.get('campaign_id')}: status={c.get('status')}, sent_at={c.get('sent_at')}")
            
            # Implement pagination on sorted results
            start_idx = 0
            if next_token:
                try:
                    token_data = json.loads(next_token)
                    start_idx = token_data.get('offset', 0)
                except Exception:
                    start_idx = 0
            
            end_idx = start_idx + limit
            items = all_campaigns[start_idx:end_idx]
            
            # Create next token if there are more items
            next_token_out = None
            if end_idx < len(all_campaigns):
                next_token_out = json.dumps({'offset': end_idx})
            
            print(f"Returning campaigns {start_idx}-{end_idx} of {len(all_campaigns)} total, has_more={next_token_out is not None}")
        else:
            # Case-insensitive search across campaign_name and subject
            ql = search_query.lower()
            all_results = []
            last_evaluated_key = None
            scanned_pages = 0
            
            # Scan all campaigns and filter
            while True:
                scanned_pages += 1
                scan_params = {'Limit': 100}  # Scan in larger chunks
                if last_evaluated_key:
                    scan_params['ExclusiveStartKey'] = last_evaluated_key
                    
                response = campaigns_table.scan(**scan_params)
                page_items = convert_decimals(response.get('Items', []))
                
                # Exclude previews and filter by substring
                for it in page_items:
                    if it.get('status') == 'preview' or it.get('type') == 'preview':
                        continue
                    name = str(it.get('campaign_name') or '').lower()
                    subj = str(it.get('subject') or '').lower()
                    if ql in name or ql in subj:
                        all_results.append(it)
                
                last_evaluated_key = response.get('LastEvaluatedKey')
                if not last_evaluated_key:
                    break
            
            print(f"Search '{search_query}' found {len(all_results)} matching campaigns after scanning {scanned_pages} pages")
            
            # Sort search results by created_at, fallback to sent_at, then campaign_id (newest first)
            all_results.sort(key=lambda x: x.get('created_at') or x.get('sent_at') or x.get('campaign_id', ''), reverse=True)
            
            # Implement pagination on sorted search results
            start_idx = 0
            if next_token:
                try:
                    token_data = json.loads(next_token)
                    start_idx = token_data.get('offset', 0)
                except Exception:
                    start_idx = 0
            
            end_idx = start_idx + limit
            items = all_results[start_idx:end_idx]
            
            # Create next token if there are more items
            next_token_out = None
            if end_idx < len(all_results):
                next_token_out = json.dumps({'offset': end_idx})
            
            print(f"Returning search results {start_idx}-{end_idx} of {len(all_results)} total")

        response_headers = {
            **headers,
            'Content-Type': 'application/json'
        }

        return {
            'statusCode': 200,
            'headers': response_headers,
            'body': json.dumps({
                'success': True,
                'campaigns': items,
                'count': len(items),
                'next': next_token_out
            }, default=_json_default)
        }

    except Exception as e:
        print(f"Error fetching campaigns: {str(e)}")
        import traceback
        traceback.print_exc()

        error_headers = {
            **headers,
            'Content-Type': 'application/json'
        }

        return {
            'statusCode': 500,
            'headers': error_headers,
            'body': json.dumps({'error': str(e)}, default=_json_default)
        }


def mark_campaign_viewed(body, headers):
    """Record a campaign view event for CloudWatch visibility."""
    try:
        campaign_id = (body or {}).get('campaign_id')
        timestamp = (body or {}).get('timestamp')
        print(f"👁️ CAMPAIGN VIEWED: campaign_id={campaign_id}, ts={timestamp}")
        # Optionally increment a view counter in DynamoDB in the future
        return {
            'statusCode': 200,
            'headers': headers,
            'body': json.dumps({'ok': True})
        }
    except Exception as e:
        print(f"ERROR logging campaign view: {str(e)}")
        import traceback
        traceback.print_exc()
        return {
            'statusCode': 500,
            'headers': headers,
            'body': json.dumps({'error': 'Failed to log campaign view'})
        }


def get_aws_credentials_from_secrets_manager(secret_name):
    """Retrieve AWS credentials from Secrets Manager"""
    try:
        print(f"Retrieving credentials from secret: {secret_name}")
        response = secrets_client.get_secret_value(SecretId=secret_name)
        
        # Parse the secret (assuming it's stored as JSON)
        secret_data = json.loads(response['SecretString'])
        
        credentials = {
            'aws_access_key_id': secret_data.get('aws_access_key_id'),
            'aws_secret_access_key': secret_data.get('aws_secret_access_key')
        }
        
        if not credentials['aws_access_key_id'] or not credentials['aws_secret_access_key']:
            raise ValueError("Missing aws_access_key_id or aws_secret_access_key in secret")
        
        print("Successfully retrieved AWS credentials from Secrets Manager")
        return credentials
        
    except Exception as e:
        print(f"Error retrieving credentials from Secrets Manager: {str(e)}")
        raise<|MERGE_RESOLUTION|>--- conflicted
+++ resolved
@@ -7326,47 +7326,6 @@
                 print(f"Skipping invalid email: {recipient_email}")
                 continue
 
-<<<<<<< HEAD
-        # ═══════════════════════════════════════════════════════════════════════════════
-        # CC/BCC DUPLICATE PREVENTION FIX
-        # ═══════════════════════════════════════════════════════════════════════════════
-        # Queue CC and BCC recipients to receive ONE email each (not added to every email)
-        # 
-        # WHY THIS CHANGE WAS MADE:
-        # Previously, campaign-level CC/BCC lists were stored in the campaign object and 
-        # the email worker added them to EVERY email sent to target contacts.
-        # 
-        # PROBLEM:
-        # - If you had 50 target contacts and 2 CC recipients, those 2 CC people would 
-        #   receive 50 DUPLICATE emails (one for each target contact email sent)
-        # 
-        # SOLUTION:
-        # - Queue CC/BCC recipients as separate messages with role='cc' or role='bcc'
-        # - They receive ONE email with their address in the CC/BCC field
-        # - Email worker checks the message role and only adds campaign CC/BCC list to 
-        #   regular target contact emails (so they can see who was copied)
-        # - CC/BCC recipients themselves don't get the campaign CC/BCC list added again
-        # 
-        # RESULT:
-        # - Target contacts see CC/BCC recipients in email headers (transparency)
-        # - CC/BCC recipients receive exactly ONE email (no duplicates)
-        # ═══════════════════════════════════════════════════════════════════════════════
-        
-        for cc in cc_list:
-            enqueue_special(cc, 'cc')
-        for bcc in bcc_list:
-            enqueue_special(bcc, 'bcc')
-        
-        # Enqueue explicit To addresses (single-send each) - skip addresses already in target contacts
-        for to_addr in to_list:
-            enqueue_special(to_addr, 'to')
-        
-        # If no messages were queued but we have CC/BCC recipients, queue one dummy message
-        # so the email worker will process the campaign and send to CC/BCC
-        if queued_count == 0 and (cc_list or bcc_list):
-            print(f"⚠️ CC/BCC-only campaign with no regular contacts - queuing one message for CC/BCC delivery")
-=======
->>>>>>> 76bd9b6f
             try:
                 message_body = {
                     'campaign_id': campaign_id,
